--- conflicted
+++ resolved
@@ -23,16 +23,10 @@
 
 import com.google.solutions.jitaccess.core.AccessException;
 import com.google.solutions.jitaccess.core.ProjectId;
-<<<<<<< HEAD
-import com.google.solutions.jitaccess.core.UserId;
+import com.google.solutions.jitaccess.core.UserEmail;
 import com.google.solutions.jitaccess.core.catalog.RequesterPrivilege;
 import com.google.solutions.jitaccess.core.catalog.RequesterPrivilegeCatalog;
 import com.google.solutions.jitaccess.core.catalog.RequesterPrivilegeSet;
-=======
-import com.google.solutions.jitaccess.core.UserEmail;
-import com.google.solutions.jitaccess.core.catalog.EntitlementCatalog;
-import com.google.solutions.jitaccess.core.catalog.EntitlementSet;
->>>>>>> 9575353c
 
 import java.io.IOException;
 import java.util.SortedSet;
@@ -45,38 +39,20 @@
    * List projects that the user has any requester privileges for.
    */
   public abstract SortedSet<ProjectId> listProjects(
-<<<<<<< HEAD
-      UserId user) throws AccessException, IOException;
-=======
-    UserEmail user
-  ) throws AccessException, IOException;
->>>>>>> 9575353c
+      UserEmail user) throws AccessException, IOException;
 
   /**
    * List available requester privileges.
    */
-<<<<<<< HEAD
+
   public abstract RequesterPrivilegeSet<ProjectRoleBinding> listRequesterPrivileges(
-      UserId user,
+      UserEmail user,
       ProjectId projectId) throws AccessException, IOException;
-=======
-  public abstract EntitlementSet<ProjectRoleBinding> listEntitlements(
-    UserEmail user,
-    ProjectId projectId
-  ) throws AccessException, IOException;
->>>>>>> 9575353c
 
   /**
    * List available reviewers for (MPA-) activating a privilege.
    */
-<<<<<<< HEAD
-  public abstract SortedSet<UserId> listReviewers(
-      UserId requestingUser,
+  public abstract SortedSet<UserEmail> listReviewers(
+      UserEmail requestingUser,
       RequesterPrivilege<ProjectRoleBinding> privilege) throws AccessException, IOException;
-=======
-  public abstract SortedSet<UserEmail> listReviewers(
-    UserEmail requestingUser,
-    ProjectRoleBinding entitlement
-  ) throws AccessException, IOException;
->>>>>>> 9575353c
 }