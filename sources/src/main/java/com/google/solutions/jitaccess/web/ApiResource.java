//
// Copyright 2021 Google LLC
//
// Licensed to the Apache Software Foundation (ASF) under one
// or more contributor license agreements.  See the NOTICE file
// distributed with this work for additional information
// regarding copyright ownership.  The ASF licenses this file
// to you under the Apache License, Version 2.0 (the
// "License"); you may not use this file except in compliance
// with the License.  You may obtain a copy of the License at
//
//   http://www.apache.org/licenses/LICENSE-2.0
//
// Unless required by applicable law or agreed to in writing,
// software distributed under the License is distributed on an
// "AS IS" BASIS, WITHOUT WARRANTIES OR CONDITIONS OF ANY
// KIND, either express or implied.  See the License for the
// specific language governing permissions and limitations
// under the License.
//

package com.google.solutions.jitaccess.web;

import com.google.common.base.Preconditions;
import com.google.solutions.jitaccess.core.AccessDeniedException;
import com.google.solutions.jitaccess.core.AccessException;
import com.google.solutions.jitaccess.core.ApplicationVersion;
import com.google.solutions.jitaccess.core.Exceptions;
import com.google.solutions.jitaccess.core.adapters.LogAdapter;
import com.google.solutions.jitaccess.core.data.UserId;
import com.google.solutions.jitaccess.core.data.ProjectRole;
import com.google.solutions.jitaccess.core.data.ProjectId;
import com.google.solutions.jitaccess.core.data.RoleBinding;
import com.google.solutions.jitaccess.core.data.UserPrincipal;
import com.google.solutions.jitaccess.core.services.ActivationTokenService;
import com.google.solutions.jitaccess.core.services.NotificationService;
import com.google.solutions.jitaccess.core.services.PubSubService;
import com.google.solutions.jitaccess.core.services.RoleActivationService;
import com.google.solutions.jitaccess.core.services.RoleDiscoveryService;


import jakarta.enterprise.context.Dependent;
import jakarta.enterprise.inject.Instance;
import jakarta.inject.Inject;
import jakarta.ws.rs.*;
import jakarta.ws.rs.core.Context;
import jakarta.ws.rs.core.MediaType;
import jakarta.ws.rs.core.SecurityContext;
import jakarta.ws.rs.core.UriInfo;
import java.io.IOException;
import java.net.MalformedURLException;
import java.net.URL;
import java.time.Duration;
import java.time.Instant;
import java.time.ZoneOffset;
import java.util.ArrayList;
import java.util.List;
import java.util.Set;
import java.util.UUID;
import java.util.concurrent.ExecutionException;

import java.util.stream.Collectors;

/**
 * REST API controller.
 */
@Dependent
@Path("/api/")
public class ApiResource {

  @Inject
  RoleDiscoveryService roleDiscoveryService;

  @Inject
  RoleActivationService roleActivationService;

  @Inject
  ActivationTokenService activationTokenService;

  @Inject
  Instance<NotificationService> notificationServices;

  @Inject
  RuntimeEnvironment runtimeEnvironment;

  @Inject
  LogAdapter logAdapter;

  @Inject
  Options options;


  @Inject
  PubSubService pubSubService;


  private URL createActivationRequestUrl(
    UriInfo uriInfo,
    String activationToken
  ) throws MalformedURLException {
    Preconditions.checkNotNull(uriInfo);
    Preconditions.checkNotNull(activationToken);

    //
    // NB. Embedding the token verbatim can trigger overzealous phishing filters
    // to assume that we're embedding an access token (or some other form of
    // credential in the URL). But activation tokens aren't credentials, they
    // don't grant access to anything and the embedded information isn't
    // confidential.
    //
    // Obfuscate the token to avoid such false-flagging.
    //
    return this.runtimeEnvironment
      .createAbsoluteUriBuilder(uriInfo)
      .path("/")
      .queryParam("activation", TokenObfuscator.encode(activationToken))
      .build()
      .toURL();
  }

  // -------------------------------------------------------------------------
  // REST resources.
  // -------------------------------------------------------------------------

  /**
   * Return friendly error to browsers that still have the 1.0 frontend cached.
   */
  @GET
  public void getRoot() {
    //
    // Version 1.0 allowed static assets (including index.html) to be cached aggressively.
    // After an upgrade, it's therefore likely that browsers still load the outdated
    // frontend. Let the old frontend show a warning with a cache-busting link.
    //
    throw new NotFoundException(
      "You're viewing an outdated version of the application, " +
      String.format(
        "<a href='/?_=%s'>please refresh your browser</a>",
        UUID.randomUUID()));
  }

  /**
   * Get information about configured policies.
   */
  @GET
  @Produces(MediaType.APPLICATION_JSON)
  @Path("policy")
  public PolicyResponse getPolicy(
    @Context SecurityContext securityContext
  ) {
    var iapPrincipal = (UserPrincipal) securityContext.getUserPrincipal();

    var options = this.roleActivationService.getOptions();
    return new PolicyResponse(
      options.justificationHint,
      iapPrincipal.getId(),
      ApplicationVersion.VERSION_STRING,
      (int)options.maxActivationTimeout.toMinutes(),
      Math.min(60, (int)options.maxActivationTimeout.toMinutes()));
  }

  /**
   * List projects that the calling user can access.
   */
  @GET
  @Produces(MediaType.APPLICATION_JSON)
  @Path("projects")
  public ProjectsResponse listProjects(
    @Context SecurityContext securityContext
  ) throws AccessException {
    Preconditions.checkNotNull(this.roleDiscoveryService, "roleDiscoveryService");

    var iapPrincipal = (UserPrincipal) securityContext.getUserPrincipal();

    try {
      var projects = this.roleDiscoveryService.listAvailableProjects(iapPrincipal.getId());

      return new ProjectsResponse(projects
        .stream().map(p -> p.id)
        .collect(Collectors.toSet()));
    }
    catch (Exception e) {
      this.logAdapter
        .newErrorEntry(
          LogEvents.API_LIST_ROLES,
          String.format("Listing available projects failed: %s", Exceptions.getFullMessage(e)))
        .write();

      throw new AccessDeniedException("Listing available projects failed, see logs for details");
    }
  }

  /**
   * List roles (within a project) that the user can activate.
   */
  @GET
  @Produces(MediaType.APPLICATION_JSON)
  @Path("projects/{projectId}/roles")
  public ProjectRolesResponse listRoles(
    @PathParam("projectId") String projectIdString,
    @Context SecurityContext securityContext
  ) throws AccessException {
    Preconditions.checkNotNull(this.roleDiscoveryService, "roleDiscoveryService");

    Preconditions.checkArgument(
      projectIdString != null && !projectIdString.trim().isEmpty(),
      "A projectId is required");

    var iapPrincipal = (UserPrincipal) securityContext.getUserPrincipal();
    var projectId = new ProjectId(projectIdString);

    try {
      var bindings = this.roleDiscoveryService.listEligibleProjectRoles(
        iapPrincipal.getId(),
        projectId);

      return new ProjectRolesResponse(
        bindings.getItems(),
        bindings.getWarnings());
    }
    catch (Exception e) {
      this.logAdapter
        .newErrorEntry(
          LogEvents.API_LIST_ROLES,
          String.format("Listing project roles failed: %s", Exceptions.getFullMessage(e)))
        .addLabels(le -> addLabels(le, e))
        .addLabels(le -> addLabels(le, projectId))
        .write();

      throw new AccessDeniedException("Listing project roles failed, see logs for details");
    }
  }

  /**
   * List peers that are qualified to approve the activation of a role.
   */
  @GET
  @Produces(MediaType.APPLICATION_JSON)
  @Path("projects/{projectId}/peers")
  public ProjectRolePeersResponse listPeers(
    @PathParam("projectId") String projectIdString,
    @QueryParam("role") String role,
    @Context SecurityContext securityContext
  ) throws AccessException {
    Preconditions.checkNotNull(this.roleDiscoveryService, "roleDiscoveryService");

    Preconditions.checkArgument(
      projectIdString != null && !projectIdString.trim().isEmpty(),
      "A projectId is required");
    Preconditions.checkArgument(
      role != null && !role.trim().isEmpty(),
      "A role is required");

    var iapPrincipal = (UserPrincipal) securityContext.getUserPrincipal();
    var projectId = new ProjectId(projectIdString);
    var roleBinding = new RoleBinding(projectId, role);

    try {
      var peers = this.roleDiscoveryService.listEligibleUsersForProjectRole(
        iapPrincipal.getId(),
        roleBinding);

      assert !peers.contains(iapPrincipal.getId());

      return new ProjectRolePeersResponse(peers);
    }
    catch (Exception e) {
      this.logAdapter
        .newErrorEntry(
          LogEvents.API_LIST_PEERS,
          String.format("Listing peers failed: %s", Exceptions.getFullMessage(e)))
        .addLabels(le -> addLabels(le, e))
        .addLabels(le -> addLabels(le, roleBinding))
        .addLabels(le -> addLabels(le, projectId))
        .write();

      throw new AccessDeniedException("Listing peers failed, see logs for details");
    }
  }

  /**
   * Self-activate one or more project roles. Only allowed for JIT-eligible roles.
   */
  @POST
  @Consumes(MediaType.APPLICATION_JSON)
  @Produces(MediaType.APPLICATION_JSON)
  @Path("projects/{projectId}/roles/self-activate")
  public ActivationStatusResponse selfApproveActivation(
    @PathParam("projectId") String projectIdString,
    SelfActivationRequest request,
    @Context SecurityContext securityContext
  ) throws AccessDeniedException, IOException, ExecutionException, InterruptedException {
    Preconditions.checkNotNull(this.roleDiscoveryService, "roleDiscoveryService");

    Preconditions.checkArgument(
      projectIdString != null && !projectIdString.trim().isEmpty(),
      "You must provide a projectId");
    Preconditions.checkArgument(
      request != null && request.roles != null && request.roles.size() > 0,
      "Specify one or more roles to activate");
    Preconditions.checkArgument(
      request != null && request.roles != null && request.roles.size() <= this.options.maxNumberOfJitRolesPerSelfApproval,
      String.format(
        "The number of roles exceeds the allowed maximum of %d",
        this.options.maxNumberOfJitRolesPerSelfApproval));
    Preconditions.checkArgument(
      request.justification != null && request.justification.trim().length() > 0,
      "Provide a justification");
    Preconditions.checkArgument(
      request.justification != null && request.justification.length() < 100,
      "The justification is too long");

    var iapPrincipal = (UserPrincipal) securityContext.getUserPrincipal();
    var projectId = new ProjectId(projectIdString);

    //
    // NB. The input list of roles might contain duplicates, therefore reduce to a set.
    //
    var roleBindings = request.roles
      .stream()
      .map(r -> new RoleBinding(projectId.getFullResourceName(), r))
      .collect(Collectors.toSet());

    // Get the requested role binding duration in minutes
    var requestedRoleBindingDuration = Duration.ofMinutes(request.activationTimeout).toMinutes();

    var activations = new ArrayList<RoleActivationService.Activation>();
    for (var roleBinding : roleBindings) {
      try {
        var activation = this.roleActivationService.activateProjectRoleForSelf(
          iapPrincipal.getId(),
          roleBinding,
          request.justification,
          Duration.ofMinutes(request.activationTimeout));

        assert activation != null;
        activations.add(activation);

        this.pubSubService.publishMessage(new PubSubService.BindingPubSubMessage(
                iapPrincipal.getId(),
                roleBinding,
                projectId.toString(),
                activation.startTime,
                activation.endTime,
                request.justification
        ));

        //
        // Emit logs
        //
        this.logAdapter
          .newInfoEntry(
            LogEvents.API_ACTIVATE_ROLE,
            String.format(
              "User %s activated role '%s' on '%s' for themselves for %d minutes",
              iapPrincipal.getId(),
              roleBinding.role,
              roleBinding.fullResourceName,
              requestedRoleBindingDuration))
          .addLabels(le -> addLabels(le, activation))
          .addLabel("justification", request.justification)
          .write();
      }
      catch (Exception e) {
        try {
          this.pubSubService.publishMessage(new PubSubService.ErrorPubSubMessage(iapPrincipal.getId(), roleBinding, projectId.id));
        } catch (PubSubService.PubSubException pubsubEx) {
          logAdapter.newErrorEntry(
                          LogEvents.PUBLISH_MESSAGE,
                          "pubSubService publishMessage ErrorPubSubMessage exception")
                  .write();
        }

        this.logAdapter
          .newErrorEntry(
            LogEvents.API_ACTIVATE_ROLE,
            String.format(
              "User %s failed to activate role '%s' on '%s' for themselves for %d minutes: %s",
              iapPrincipal.getId(),
              roleBinding.role,
              roleBinding.fullResourceName,
              requestedRoleBindingDuration,
              Exceptions.getFullMessage(e)))
          .addLabels(le -> addLabels(le, projectId))
          .addLabels(le -> addLabels(le, roleBinding))
          .addLabels(le -> addLabels(le, e))
          .addLabel("justification", request.justification)
          .write();

        if (e instanceof AccessDeniedException) {
          throw (AccessDeniedException)e.fillInStackTrace();
        }
        else {
          throw new AccessDeniedException("Activating role failed", e);
        }
      }
    }

    assert activations.size() == roleBindings.size();

    return new ActivationStatusResponse(
      iapPrincipal.getId(),
      Set.of(),
      true,
      false,
      request.justification,
      activations
        .stream()
        .map(a -> new ActivationStatusResponse.ActivationStatus(a))
        .collect(Collectors.toList()));
  }

  /**
   * Request approval to activate one or more project roles. Only allowed for MPA-eligible roles.
   */
  @POST
  @Consumes(MediaType.APPLICATION_JSON)
  @Produces(MediaType.APPLICATION_JSON)
  @Path("projects/{projectId}/roles/request")
  public ActivationStatusResponse requestActivation(
    @PathParam("projectId") String projectIdString,
    ActivationRequest request,
    @Context SecurityContext securityContext,
    @Context UriInfo uriInfo
  ) throws AccessDeniedException, IOException, ExecutionException, InterruptedException {
    Preconditions.checkNotNull(this.roleDiscoveryService, "roleDiscoveryService");
    assert this.activationTokenService != null;
    assert this.notificationServices != null;

    var minReviewers = this.roleActivationService.getOptions().minNumberOfReviewersPerActivationRequest;
    var maxReviewers = this.roleActivationService.getOptions().maxNumberOfReviewersPerActivationRequest;

    Preconditions.checkArgument(
      projectIdString != null && !projectIdString.trim().isEmpty(),
      "You must provide a projectId");
    Preconditions.checkArgument(request != null);
    Preconditions.checkArgument(
      request.role != null && !request.role.isEmpty(),
      "Specify a role to activate");
    Preconditions.checkArgument(
      request.peers != null && request.peers.size() >= minReviewers,
      String.format("You must select at least %d reviewers", minReviewers));
    Preconditions.checkArgument(
      request.peers.size() <= maxReviewers,
      String.format("The number of reviewers exceeds the allowed maximum of %d", maxReviewers));
    Preconditions.checkArgument(
      request.justification != null && request.justification.trim().length() > 0,
      "Provide a justification");
    Preconditions.checkArgument(
      request.justification != null && request.justification.length() < 100,
      "The justification is too long");

    //
    // For MPA to work, we need at least one functional notification service.
    //
    Preconditions.checkState(
      this.notificationServices
        .stream()
        .anyMatch(s -> s.canSendNotifications()) ||
        this.runtimeEnvironment.isDebugModeEnabled(),
      "The multi-party approval feature is not available because the server-side configuration is incomplete");

    var iapPrincipal = (UserPrincipal) securityContext.getUserPrincipal();
    var projectId = new ProjectId(projectIdString);
    var roleBinding = new RoleBinding(projectId, request.role);

    // Get the requested role binding duration in minutes
    var requestedRoleBindingDuration = Duration.ofMinutes(request.activationTimeout).toMinutes();

    try
    {
      //
      // Validate request.
      //
      var activationRequest = this.roleActivationService.createActivationRequestForPeer(
        iapPrincipal.getId(),
        request.peers.stream().map(email -> new UserId(email)).collect(Collectors.toSet()),
        roleBinding,
        request.justification,
        Duration.ofMinutes(request.activationTimeout));

      //
      // Create an approval token and pass it to reviewers.
      //
      var activationToken = this.activationTokenService.createToken(activationRequest);
<<<<<<< HEAD
      var activationRequestUrl = createActivationRequestUrl(uriInfo, activationToken.token);

      this.notificationService.sendNotification(new RequestActivationNotification(
        activationRequest,
        activationToken.expiryTime,
        activationRequestUrl));
=======

      for (var service : this.notificationServices) {
        service.sendNotification(new RequestActivationNotification(
          activationRequest,
          activationToken.expiryTime,
          createActivationRequestUrl(uriInfo, activationToken.token)));
      }
>>>>>>> 2cb09faf

      this.pubSubService.publishMessage(new PubSubService.ApprovalPubSubMessage(
              iapPrincipal.getId(),
              activationRequest.roleBinding,
              ProjectId.fromFullResourceName(activationRequest.roleBinding.fullResourceName).id,
              activationToken.expiryTime,
              activationRequestUrl.toString(),
              activationRequest.justification,
              request.activationTimeout,
              request.peers
      ));

      //
      // Send notifications and logs
      //
      this.logAdapter
        .newInfoEntry(
          LogEvents.API_REQUEST_ROLE,
          String.format(
            "User %s requested role '%s' on '%s' for %d minutes",
            iapPrincipal.getId(),
            roleBinding.role,
            roleBinding.fullResourceName,
            requestedRoleBindingDuration
            ))
        .addLabels(le -> addLabels(le, projectId))
        .addLabels(le -> addLabels(le, activationRequest))
        .write();

      return new ActivationStatusResponse(
        iapPrincipal.getId(),
        activationRequest,
        ProjectRole.Status.ACTIVATION_PENDING);
    }
    catch (Exception e) {
      try {
        this.pubSubService.publishMessage(new PubSubService.ErrorPubSubMessage(iapPrincipal.getId(), roleBinding, projectId.id));
      } catch (PubSubService.PubSubException pubsubEx) {
        logAdapter.newErrorEntry(
                        LogEvents.PUBLISH_MESSAGE,
                        "pubSubService publishMessage ErrorPubSubMessage exception")
                .write();
      }

      this.logAdapter
        .newErrorEntry(
          LogEvents.API_REQUEST_ROLE,
          String.format(
            "User %s failed to request role '%s' on '%s' for %d minutes: %s",
            iapPrincipal.getId(),
            roleBinding.role,
            roleBinding.fullResourceName,
            requestedRoleBindingDuration,
            Exceptions.getFullMessage(e)))
        .addLabels(le -> addLabels(le, projectId))
        .addLabels(le -> addLabels(le, roleBinding))
        .addLabels(le -> addLabels(le, e))
        .addLabel("justification", request.justification)
        .write();

      if (e instanceof AccessDeniedException) {
        throw (AccessDeniedException)e.fillInStackTrace();
      }
      else {
        logAdapter.newErrorEntry(
                        LogEvents.PUBLISH_MESSAGE,
                        "Failed to publish message")
                .write();
        throw new AccessDeniedException("Requesting access failed", e);
      }
    }
  }

  /**
   * Get details of an activation request.
   */
  @GET
  @Produces(MediaType.APPLICATION_JSON)
  @Path("activation-request")
  public ActivationStatusResponse getActivationRequest(
    @QueryParam("activation") String obfuscatedActivationToken,
    @Context SecurityContext securityContext
  ) throws AccessException {
    assert this.activationTokenService != null;

    Preconditions.checkArgument(
      obfuscatedActivationToken != null && !obfuscatedActivationToken.trim().isEmpty(),
      "An activation token is required");

    var activationToken = TokenObfuscator.decode(obfuscatedActivationToken);
    var iapPrincipal = (UserPrincipal) securityContext.getUserPrincipal();

    try {
      var activationRequest = this.activationTokenService.verifyToken(activationToken);

      if (!activationRequest.beneficiary.equals(iapPrincipal.getId()) &&
          !activationRequest.reviewers.contains(iapPrincipal.getId())) {
        throw new AccessDeniedException("The calling user is not authorized to access this approval request");
      }

      return new ActivationStatusResponse(
        iapPrincipal.getId(),
        activationRequest,
        ProjectRole.Status.ACTIVATION_PENDING); // TODO(later): Could check if's been activated already.
    }
    catch (Exception e) {
      this.logAdapter
        .newErrorEntry(
          LogEvents.API_GET_REQUEST,
          String.format("Accessing the activation request failed: %s", Exceptions.getFullMessage(e)))
        .addLabels(le -> addLabels(le, e))
        .write();

      throw new AccessDeniedException("Accessing the activation request failed");
    }
  }

  /**
   * Approve an activation request from a peer.
   */
  @POST
  @Consumes(MediaType.APPLICATION_JSON)
  @Produces(MediaType.APPLICATION_JSON)
  @Path("activation-request")
  public ActivationStatusResponse approveActivationRequest(
    @QueryParam("activation") String obfuscatedActivationToken,
    @Context SecurityContext securityContext,
    @Context UriInfo uriInfo
  ) throws AccessException {
    assert this.activationTokenService != null;
    assert this.roleActivationService != null;
    assert this.notificationServices != null;

    Preconditions.checkArgument(
      obfuscatedActivationToken != null && !obfuscatedActivationToken.trim().isEmpty(),
      "An activation token is required");

    var activationToken = TokenObfuscator.decode(obfuscatedActivationToken);
    var iapPrincipal = (UserPrincipal) securityContext.getUserPrincipal();

    RoleActivationService.ActivationRequest activationRequest;
    try {
      activationRequest = this.activationTokenService.verifyToken(activationToken);
    }
    catch (Exception e) {
      this.logAdapter
        .newErrorEntry(
          LogEvents.API_ACTIVATE_ROLE,
          String.format("Accessing the activation request failed: %s", Exceptions.getFullMessage(e)))
        .addLabels(le -> addLabels(le, e))
        .write();

      throw new AccessDeniedException("Accessing the activation request failed");
    }

    try {
      var activation = this.roleActivationService.activateProjectRoleForPeer(
        iapPrincipal.getId(),
        activationRequest);

      assert activation != null;

<<<<<<< HEAD
      this.pubSubService.publishMessage(new PubSubService.BindingPubSubMessage(
              activationRequest.beneficiary,
              activationRequest.roleBinding,
              ProjectId.fromFullResourceName(activationRequest.roleBinding.fullResourceName).id,
              activation.startTime,
              activation.endTime,
              activationRequest.justification
      ));

      //
      // Send notifications and logs
      //
      this.notificationService.sendNotification(new ActivationApprovedNotification(
        activationRequest,
        iapPrincipal.getId(),
        createActivationRequestUrl(uriInfo, activationToken)));
=======
      for (var service : this.notificationServices) {
        service.sendNotification(new ActivationApprovedNotification(
          activationRequest,
          iapPrincipal.getId(),
          createActivationRequestUrl(uriInfo, activationToken)));
      }
>>>>>>> 2cb09faf

      this.logAdapter
        .newInfoEntry(
          LogEvents.API_ACTIVATE_ROLE,
          String.format(
            "User %s approved role '%s' on '%s' for %s",
            iapPrincipal.getId(),
            activationRequest.roleBinding.role,
            activationRequest.roleBinding.fullResourceName,
            activationRequest.beneficiary))
        .addLabels(le -> addLabels(le, activationRequest))
        .write();

      return new ActivationStatusResponse(
        activationRequest.beneficiary,
        activationRequest.reviewers,
        activationRequest.beneficiary.equals(iapPrincipal.getId()),
        activationRequest.reviewers.contains(iapPrincipal.getId()),
        activationRequest.justification,
        List.of(new ActivationStatusResponse.ActivationStatus(activation)));
    }
    catch (Exception e) {
      this.logAdapter
        .newErrorEntry(
          LogEvents.API_ACTIVATE_ROLE,
          String.format(
            "User %s failed to activate role '%s' on '%s' for %s: %s",
            iapPrincipal.getId(),
            activationRequest.roleBinding.role,
            activationRequest.roleBinding.fullResourceName,
            activationRequest.beneficiary,
            Exceptions.getFullMessage(e)))
        .addLabels(le -> addLabels(le, activationRequest))
        .addLabels(le -> addLabels(le, e))
        .write();

      if (e instanceof AccessDeniedException) {
        throw (AccessDeniedException)e.fillInStackTrace();
      }
      else {
        throw new AccessDeniedException("Approving the activation request failed", e);
      }
    }
  }

  // -------------------------------------------------------------------------
  // Logging helper methods.
  // -------------------------------------------------------------------------

  private static LogAdapter.LogEntry addLabels(
    LogAdapter.LogEntry entry,
    RoleActivationService.Activation activation
  ) {
    return entry
      .addLabel("activation_id", activation.id.toString())
      .addLabel("activation_start", activation.startTime.atOffset(ZoneOffset.UTC).toString())
      .addLabel("activation_end", activation.endTime.atOffset(ZoneOffset.UTC).toString())
      .addLabels(e -> addLabels(e, activation.projectRole.roleBinding));
  }

  private static LogAdapter.LogEntry addLabels(
    LogAdapter.LogEntry entry,
    RoleActivationService.ActivationRequest request
  ) {
    return entry
      .addLabel("activation_id", request.id.toString())
      .addLabel("activation_start", request.startTime.atOffset(ZoneOffset.UTC).toString())
      .addLabel("activation_end", request.endTime.atOffset(ZoneOffset.UTC).toString())
      .addLabel("justification", request.justification)
      .addLabel("reviewers", request
        .reviewers
        .stream()
        .map(u -> u.email)
        .collect(Collectors.joining(", ")))
      .addLabels(e -> addLabels(e, request.roleBinding));
  }

  private static LogAdapter.LogEntry addLabels(
    LogAdapter.LogEntry entry,
    RoleBinding roleBinding
  ) {
    return entry
      .addLabel("role", roleBinding.role)
      .addLabel("resource", roleBinding.fullResourceName)
      .addLabel("project_id", ProjectId.fromFullResourceName(roleBinding.fullResourceName).id);
  }

  private static LogAdapter.LogEntry addLabels(
    LogAdapter.LogEntry entry,
    Exception exception
  ) {
    return entry.addLabel("error", exception.getClass().getSimpleName());
  }

  private static LogAdapter.LogEntry addLabels(
    LogAdapter.LogEntry entry,
    ProjectId project
  ) {
    return entry.addLabel("project", project.id);
  }

  // -------------------------------------------------------------------------
  // Request/response classes.
  // -------------------------------------------------------------------------

  public static class PolicyResponse {
    public final String justificationHint;
    public final UserId signedInUser;
    public String applicationVersion;
    public final int defaultActivationTimeout; // in minutes.
    public final int maxActivationTimeout;     // in minutes.

    private PolicyResponse(
      String justificationHint,
      UserId signedInUser,
      String applicationVersion,
      int maxActivationTimeoutInMinutes,
      int defaultActivationTimeoutInMinutes
    ) {
      Preconditions.checkNotNull(justificationHint, "justificationHint");
      Preconditions.checkNotNull(signedInUser, "signedInUser");
      Preconditions.checkArgument(defaultActivationTimeoutInMinutes > 0, "defaultActivationTimeoutInMinutes");
      Preconditions.checkArgument(maxActivationTimeoutInMinutes > 0, "maxActivationTimeoutInMinutes");
      Preconditions.checkArgument(maxActivationTimeoutInMinutes >= defaultActivationTimeoutInMinutes, "maxActivationTimeoutInMinutes");

      this.justificationHint = justificationHint;
      this.signedInUser = signedInUser;
      this.applicationVersion = applicationVersion;
      this.defaultActivationTimeout = defaultActivationTimeoutInMinutes;
      this.maxActivationTimeout = maxActivationTimeoutInMinutes;
    }
  }

  public static class ProjectsResponse {
    public final Set<String> projects;

    private ProjectsResponse(Set<String> projects) {
      Preconditions.checkNotNull(projects, "projects");
      this.projects = projects;
    }
  }

  public static class ProjectRolesResponse {
    public final Set<String> warnings;
    public final List<ProjectRole> roles;

    private ProjectRolesResponse(
      List<ProjectRole> roleBindings,
      Set<String> warnings
    ) {
      Preconditions.checkNotNull(roleBindings, "roleBindings");

      this.warnings = warnings;
      this.roles = roleBindings;
    }
  }

  public static class ProjectRolePeersResponse {
    public final Set<UserId> peers;

    private ProjectRolePeersResponse(Set<UserId> peers) {
      Preconditions.checkNotNull(peers);
      this.peers = peers;
    }
  }

  public static class SelfActivationRequest {
    public List<String> roles;
    public String justification;
    public int activationTimeout; // in minutes.
  }

  public static class ActivationRequest {
    public String role;
    public String justification;
    public List<String> peers;
    public int activationTimeout; // in minutes.
  }

  public static class ActivationStatusResponse {
    public final UserId beneficiary;
    public final Set<UserId> reviewers;
    public final boolean isBeneficiary;
    public final boolean isReviewer;
    public final String justification;
    public final List<ActivationStatus> items;

    private ActivationStatusResponse(
      UserId beneficiary,
      Set<UserId> reviewers,
      boolean isBeneficiary,
      boolean isReviewer,
      String justification,
      List<ActivationStatus> items
    ) {
      Preconditions.checkNotNull(beneficiary);
      Preconditions.checkNotNull(reviewers);
      Preconditions.checkNotNull(justification);
      Preconditions.checkNotNull(items);
      Preconditions.checkArgument(items.size() > 0);

      this.beneficiary = beneficiary;
      this.reviewers = reviewers;
      this.isBeneficiary = isBeneficiary;
      this.isReviewer = isReviewer;
      this.justification = justification;
      this.items = items;
    }

    private ActivationStatusResponse(
      UserId caller,
      RoleActivationService.ActivationRequest request,
      ProjectRole.Status status
    ) {
      this(
        request.beneficiary,
        request.reviewers,
        request.beneficiary.equals(caller),
        request.reviewers.contains(caller),
        request.justification,
        List.of(new ActivationStatus(
          request.id,
          request.roleBinding,
          status,
          request.startTime.getEpochSecond(),
          request.endTime.getEpochSecond())));
    }

    public static class ActivationStatus {
      public final String activationId;
      public final String projectId;
      public final RoleBinding roleBinding;
      public final ProjectRole.Status status;
      public final long startTime;
      public final long endTime;

      private ActivationStatus(
        RoleActivationService.ActivationId activationId,
        RoleBinding roleBinding,
        ProjectRole.Status status,
        long startTime,
        long endTime
      ) {
        assert startTime < endTime;

        this.activationId = activationId.toString();
        this.projectId = ProjectId.fromFullResourceName(roleBinding.fullResourceName).id;
        this.roleBinding = roleBinding;
        this.status = status;
        this.startTime = startTime;
        this.endTime = endTime;
      }

      private ActivationStatus(RoleActivationService.Activation activation) {
        this(
          activation.id,
          activation.projectRole.roleBinding,
          activation.projectRole.status,
          activation.startTime.getEpochSecond(),
          activation.endTime.getEpochSecond());
      }
    }
  }

  // -------------------------------------------------------------------------
  // Notifications.
  // -------------------------------------------------------------------------

  /**
   * Email to reviewers, requesting their approval.
   */
  public class RequestActivationNotification extends NotificationService.Notification
  {
    protected RequestActivationNotification(
      RoleActivationService.ActivationRequest request,
      Instant requestExpiryTime,
      URL activationRequestUrl) throws MalformedURLException
    {
      super(
        request.reviewers,
        List.of(request.beneficiary),
        String.format(
          "%s requests access to project %s",
          request.beneficiary,
          ProjectId.fromFullResourceName(request.roleBinding.fullResourceName).id));

      this.properties.put("BENEFICIARY", request.beneficiary.email);
      this.properties.put("PROJECT_ID", ProjectId.fromFullResourceName(request.roleBinding.fullResourceName).id);
      this.properties.put("ROLE", request.roleBinding.role);
      this.properties.put("START_TIME", request.startTime);
      this.properties.put("END_TIME", request.endTime);
      this.properties.put("REQUEST_EXPIRY_TIME", requestExpiryTime);
      this.properties.put("JUSTIFICATION", request.justification);
      this.properties.put("BASE_URL", new URL(activationRequestUrl, "/").toString());
      this.properties.put("ACTION_URL", activationRequestUrl.toString());
    }

    @Override
    public String getType() {
      return "RequestActivation";
    }
  }

  /**
   * Email to the beneficiary, confirming an approval.
   */
  public class ActivationApprovedNotification extends NotificationService.Notification {
    protected ActivationApprovedNotification(
      RoleActivationService.ActivationRequest request,
      UserId approver,
      URL activationRequestUrl) throws MalformedURLException
    {
      super(
        List.of(request.beneficiary),
        request.reviewers, // Move reviewers to CC.
        String.format(
          "%s requests access to project %s",
          request.beneficiary,
          ProjectId.fromFullResourceName(request.roleBinding.fullResourceName).id));

      this.properties.put("APPROVER", approver.email);
      this.properties.put("BENEFICIARY", request.beneficiary.email);
      this.properties.put("PROJECT_ID", ProjectId.fromFullResourceName(request.roleBinding.fullResourceName).id);
      this.properties.put("ROLE", request.roleBinding.role);
      this.properties.put("START_TIME", request.startTime);
      this.properties.put("END_TIME", request.endTime);
      this.properties.put("JUSTIFICATION", request.justification);
      this.properties.put("BASE_URL", new URL(activationRequestUrl, "/").toString());
    }

    @Override
    protected boolean isReply() {
      return true;
    }

    @Override
    public String getType() {
      return "ActivationApproved";
    }
  }

  // -------------------------------------------------------------------------
  // Options.
  // -------------------------------------------------------------------------

  public static class Options {
    public final int maxNumberOfJitRolesPerSelfApproval;

    public Options(
      int maxNumberOfJitRolesPerSelfApproval
    ) {
      Preconditions.checkArgument(
        maxNumberOfJitRolesPerSelfApproval > 0,
        "The maximum number of JIT roles per self-approval must exceed 1");

      this.maxNumberOfJitRolesPerSelfApproval = maxNumberOfJitRolesPerSelfApproval;
    }
  }
}<|MERGE_RESOLUTION|>--- conflicted
+++ resolved
@@ -289,7 +289,7 @@
     @PathParam("projectId") String projectIdString,
     SelfActivationRequest request,
     @Context SecurityContext securityContext
-  ) throws AccessDeniedException, IOException, ExecutionException, InterruptedException {
+  ) throws AccessDeniedException {
     Preconditions.checkNotNull(this.roleDiscoveryService, "roleDiscoveryService");
 
     Preconditions.checkArgument(
@@ -422,7 +422,7 @@
     ActivationRequest request,
     @Context SecurityContext securityContext,
     @Context UriInfo uriInfo
-  ) throws AccessDeniedException, IOException, ExecutionException, InterruptedException {
+  ) throws AccessDeniedException {
     Preconditions.checkNotNull(this.roleDiscoveryService, "roleDiscoveryService");
     assert this.activationTokenService != null;
     assert this.notificationServices != null;
@@ -483,22 +483,13 @@
       // Create an approval token and pass it to reviewers.
       //
       var activationToken = this.activationTokenService.createToken(activationRequest);
-<<<<<<< HEAD
       var activationRequestUrl = createActivationRequestUrl(uriInfo, activationToken.token);
-
-      this.notificationService.sendNotification(new RequestActivationNotification(
-        activationRequest,
-        activationToken.expiryTime,
-        activationRequestUrl));
-=======
 
       for (var service : this.notificationServices) {
         service.sendNotification(new RequestActivationNotification(
           activationRequest,
-          activationToken.expiryTime,
-          createActivationRequestUrl(uriInfo, activationToken.token)));
-      }
->>>>>>> 2cb09faf
+          activationToken.expiryTime, activationRequestUrl));
+      }
 
       this.pubSubService.publishMessage(new PubSubService.ApprovalPubSubMessage(
               iapPrincipal.getId(),
@@ -661,7 +652,12 @@
 
       assert activation != null;
 
-<<<<<<< HEAD
+      for (var service : this.notificationServices) {
+        service.sendNotification(new ActivationApprovedNotification(
+          activationRequest,
+          iapPrincipal.getId(),
+          createActivationRequestUrl(uriInfo, activationToken)));
+      }
       this.pubSubService.publishMessage(new PubSubService.BindingPubSubMessage(
               activationRequest.beneficiary,
               activationRequest.roleBinding,
@@ -670,22 +666,6 @@
               activation.endTime,
               activationRequest.justification
       ));
-
-      //
-      // Send notifications and logs
-      //
-      this.notificationService.sendNotification(new ActivationApprovedNotification(
-        activationRequest,
-        iapPrincipal.getId(),
-        createActivationRequestUrl(uriInfo, activationToken)));
-=======
-      for (var service : this.notificationServices) {
-        service.sendNotification(new ActivationApprovedNotification(
-          activationRequest,
-          iapPrincipal.getId(),
-          createActivationRequestUrl(uriInfo, activationToken)));
-      }
->>>>>>> 2cb09faf
 
       this.logAdapter
         .newInfoEntry(
