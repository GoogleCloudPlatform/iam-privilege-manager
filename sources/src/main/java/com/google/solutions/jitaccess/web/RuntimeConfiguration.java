--- conflicted
+++ resolved
@@ -287,11 +287,7 @@
   /**
    * Maximum number of (JIT-) privileges that can be activated at once.
    */
-<<<<<<< HEAD
-  public final IntSetting maxNumberOfPrivilegesPerSelfApproval;
-=======
-  public final @NotNull IntSetting maxNumberOfEntitlementsPerSelfApproval;
->>>>>>> 9575353c
+  public final @NotNull IntSetting maxNumberOfPrivilegesPerSelfApproval;
 
   /**
    * In some cases listing all available projects is not working fast enough and
