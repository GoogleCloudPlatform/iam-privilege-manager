//
// Copyright 2023 Google LLC
//
// Licensed to the Apache Software Foundation (ASF) under one
// or more contributor license agreements.  See the NOTICE file
// distributed with this work for additional information
// regarding copyright ownership.  The ASF licenses this file
// to you under the Apache License, Version 2.0 (the
// "License"); you may not use this file except in compliance
// with the License.  You may obtain a copy of the License at
//
//   http://www.apache.org/licenses/LICENSE-2.0
//
// Unless required by applicable law or agreed to in writing,
// software distributed under the License is distributed on an
// "AS IS" BASIS, WITHOUT WARRANTIES OR CONDITIONS OF ANY
// KIND, either express or implied.  See the License for the
// specific language governing permissions and limitations
// under the License.
//

package com.google.solutions.jitaccess.core.catalog;

import com.google.common.base.Preconditions;
import com.google.solutions.jitaccess.core.UserEmail;
import org.jetbrains.annotations.NotNull;

import java.time.Duration;
import java.time.Instant;
import java.util.Collection;

/**
 * Represents a request for activating a privilege.
 */
<<<<<<< HEAD
public class ActivationRequest<TPrivilegeId extends PrivilegeId> {
  private final ActivationId id;
  private final Instant startTime;
  private final Duration duration;
  private final UserId requestingUser;
  private final TPrivilegeId requesterPrivilege;
  private final ActivationType activationType;
  private final String justification;
  private final Collection<UserId> reviewers;

  public ActivationRequest(
      ActivationId id,
      UserId requestingUser,
      Collection<UserId> reviewers,
      TPrivilegeId requesterPrivilege,
      ActivationType activationType,
      String justification,
      Instant startTime,
      Duration duration) {
=======
public abstract class ActivationRequest<TEntitlementId extends EntitlementId> {
  private final @NotNull ActivationId id;
  private final @NotNull Instant startTime;
  private final @NotNull Duration duration;
  private final @NotNull UserEmail requestingUser;
  private final @NotNull Set<TEntitlementId> entitlements;
  private final @NotNull String justification;

  protected ActivationRequest(
    @NotNull ActivationId id,
    @NotNull UserEmail requestingUser,
    @NotNull Set<TEntitlementId> entitlements,
    @NotNull String justification,
    @NotNull Instant startTime,
    @NotNull Duration duration
    ) {
>>>>>>> 9575353c

    Preconditions.checkNotNull(id, "id");
    Preconditions.checkNotNull(requestingUser, "user");
    Preconditions.checkNotNull(requesterPrivilege, "requesterPrivilege");
    Preconditions.checkNotNull(reviewers, "reviewers");
    Preconditions.checkNotNull(justification, "justification");
    Preconditions.checkNotNull(startTime);
    Preconditions.checkNotNull(activationType);
    Preconditions.checkNotNull(duration);

    Preconditions.checkArgument(
        !reviewers.isEmpty() || activationType instanceof SelfApproval,
        "At least one reviewer must be specified");

    Preconditions.checkArgument(
        !duration.isZero() && !duration.isNegative(),
        "The duration must be positive");

    Preconditions.checkArgument(
        !(activationType instanceof NoActivation),
        "Cannot request activation for privilege with activation type NONE.");

    this.id = id;
    this.startTime = startTime;
    this.duration = duration;
    this.requestingUser = requestingUser;
    this.reviewers = reviewers;
    this.requesterPrivilege = requesterPrivilege;
    this.activationType = activationType;
    this.justification = justification;
  }

  /**
   * @return unique ID of the request.
   */
  public ActivationId id() {
    return this.id;
  }

  /**
   * @return start time for requested access.
   */
  public Instant startTime() {
    return this.startTime;
  }

  /**
   * @return duration of requested activation.
   */
  public Duration duration() {
    return this.duration;
  }

  /**
   * @return end time for requested access.
   */
  public Instant endTime() {
    return this.startTime.plus(this.duration);
  }

  /**
   * @return user that requested access.
   */
  public UserEmail requestingUser() {
    return this.requestingUser;
  }

  /**
   * @return users that can review request.
   */
  public Collection<UserId> reviewers() {
    return this.reviewers;
  }

  /**
   * @return requester privilege to activate.
   */
  public TPrivilegeId requesterPrivilege() {
    return this.requesterPrivilege;
  }

  /**
   * @return type of activation.
   */
  public ActivationType activationType() {
    return this.activationType;
  }

  /**
   * @return user-provided justification for the request.
   */
  public String justification() {
    return this.justification;
  }

  @Override
  public String toString() {
    return String.format(
        "[%s] requesterPrivilege=%s, startTime=%s, duration=%s, justification=%s",
        this.id,
        this.requesterPrivilege.toString(),
        this.startTime,
        this.duration,
        this.justification);
  }
}<|MERGE_RESOLUTION|>--- conflicted
+++ resolved
@@ -32,44 +32,25 @@
 /**
  * Represents a request for activating a privilege.
  */
-<<<<<<< HEAD
 public class ActivationRequest<TPrivilegeId extends PrivilegeId> {
-  private final ActivationId id;
-  private final Instant startTime;
-  private final Duration duration;
-  private final UserId requestingUser;
-  private final TPrivilegeId requesterPrivilege;
-  private final ActivationType activationType;
-  private final String justification;
-  private final Collection<UserId> reviewers;
-
-  public ActivationRequest(
-      ActivationId id,
-      UserId requestingUser,
-      Collection<UserId> reviewers,
-      TPrivilegeId requesterPrivilege,
-      ActivationType activationType,
-      String justification,
-      Instant startTime,
-      Duration duration) {
-=======
-public abstract class ActivationRequest<TEntitlementId extends EntitlementId> {
   private final @NotNull ActivationId id;
   private final @NotNull Instant startTime;
   private final @NotNull Duration duration;
   private final @NotNull UserEmail requestingUser;
-  private final @NotNull Set<TEntitlementId> entitlements;
+  private final @NotNull TPrivilegeId requesterPrivilege;
+  private final @NotNull ActivationType activationType;
   private final @NotNull String justification;
+  private final @NotNull Collection<UserEmail> reviewers;
 
-  protected ActivationRequest(
-    @NotNull ActivationId id,
-    @NotNull UserEmail requestingUser,
-    @NotNull Set<TEntitlementId> entitlements,
-    @NotNull String justification,
-    @NotNull Instant startTime,
-    @NotNull Duration duration
-    ) {
->>>>>>> 9575353c
+  public ActivationRequest(
+      @NotNull ActivationId id,
+      @NotNull UserEmail requestingUser,
+      @NotNull Collection<UserEmail> reviewers,
+      @NotNull TPrivilegeId requesterPrivilege,
+      @NotNull ActivationType activationType,
+      @NotNull String justification,
+      @NotNull Instant startTime,
+      @NotNull Duration duration) {
 
     Preconditions.checkNotNull(id, "id");
     Preconditions.checkNotNull(requestingUser, "user");
@@ -140,7 +121,7 @@
   /**
    * @return users that can review request.
    */
-  public Collection<UserId> reviewers() {
+  public Collection<UserEmail> reviewers() {
     return this.reviewers;
   }
 
