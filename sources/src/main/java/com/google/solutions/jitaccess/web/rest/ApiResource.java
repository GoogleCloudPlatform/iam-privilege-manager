--- conflicted
+++ resolved
@@ -87,17 +87,10 @@
   @Inject
   Options options;
 
-<<<<<<< HEAD
-  private URL createActivationRequestUrl(
-      UriInfo uriInfo,
+  private @NotNull URL createActivationRequestUrl(
+      @NotNull UriInfo uriInfo,
+      @NotNull ProjectId projectId,
       String activationToken) throws MalformedURLException {
-=======
-  private @NotNull URL createActivationRequestUrl(
-    @NotNull UriInfo uriInfo,
-    @NotNull ProjectId projectId,
-    String activationToken
-  ) throws MalformedURLException {
->>>>>>> 9575353c
     Preconditions.checkNotNull(uriInfo);
     Preconditions.checkNotNull(activationToken);
 
@@ -115,20 +108,12 @@
     // improves user experience.
     //
     return this.runtimeEnvironment
-<<<<<<< HEAD
         .createAbsoluteUriBuilder(uriInfo)
         .path("/")
         .queryParam("activation", TokenObfuscator.encode(activationToken))
+        .queryParam("projectId", projectId.id())
         .build()
         .toURL();
-=======
-      .createAbsoluteUriBuilder(uriInfo)
-      .path("/")
-      .queryParam("activation", TokenObfuscator.encode(activationToken))
-      .queryParam("projectId", projectId.id())
-      .build()
-      .toURL();
->>>>>>> 9575353c
   }
 
   // -------------------------------------------------------------------------
@@ -159,14 +144,8 @@
   @GET
   @Produces(MediaType.APPLICATION_JSON)
   @Path("policy")
-<<<<<<< HEAD
-  public PolicyResponse getPolicy(
-      @Context SecurityContext securityContext) {
-=======
   public @NotNull PolicyResponse getPolicy(
-    @Context @NotNull SecurityContext securityContext
-  ) {
->>>>>>> 9575353c
+      @Context @NotNull SecurityContext securityContext) {
     var iapPrincipal = (UserPrincipal) securityContext.getUserPrincipal();
 
     var options = this.mpaCatalog.options();
@@ -184,14 +163,8 @@
   @GET
   @Produces(MediaType.APPLICATION_JSON)
   @Path("projects")
-<<<<<<< HEAD
-  public ProjectsResponse listProjects(
-      @Context SecurityContext securityContext) throws AccessException {
-=======
   public @NotNull ProjectsResponse listProjects(
-    @Context @NotNull SecurityContext securityContext
-  ) throws AccessException {
->>>>>>> 9575353c
+      @Context @NotNull SecurityContext securityContext) throws AccessException {
     Preconditions.checkNotNull(this.mpaCatalog, "iamPolicyCatalog");
 
     var iapPrincipal = (UserPrincipal) securityContext.getUserPrincipal();
@@ -226,16 +199,9 @@
   @GET
   @Produces(MediaType.APPLICATION_JSON)
   @Path("projects/{projectId}/roles")
-<<<<<<< HEAD
-  public ProjectRolesResponse listRoles(
-      @PathParam("projectId") String projectIdString,
-      @Context SecurityContext securityContext) throws AccessException {
-=======
   public @NotNull ProjectRolesResponse listRoles(
-    @PathParam("projectId") @Nullable String projectIdString,
-    @Context @NotNull SecurityContext securityContext
-  ) throws AccessException {
->>>>>>> 9575353c
+      @PathParam("projectId") @Nullable String projectIdString,
+      @Context @NotNull SecurityContext securityContext) throws AccessException {
     Preconditions.checkNotNull(this.mpaCatalog, "iamPolicyCatalog");
 
     Preconditions.checkArgument(
@@ -251,8 +217,7 @@
           projectId);
 
       return new ProjectRolesResponse(
-<<<<<<< HEAD
-          privileges.availableRequesterPrivileges()
+          privileges.available()
               .stream()
               .map(privilege -> new ProjectRole(
                   privilege.id().roleBinding(),
@@ -262,19 +227,6 @@
               .collect(Collectors.toList()),
           privileges.warnings());
     } catch (Exception e) {
-=======
-        entitlements.available()
-          .stream()
-          .map(ent -> new ProjectRole(
-            ent.id().roleBinding(),
-            ent.activationType(),
-            ent.status(),
-            ent.validity() != null ? ent.validity().end().getEpochSecond() : null))
-          .collect(Collectors.toList()),
-        entitlements.warnings());
-    }
-    catch (Exception e) {
->>>>>>> 9575353c
       this.logAdapter
           .newErrorEntry(
               LogEvents.API_LIST_ROLES,
@@ -292,21 +244,12 @@
    */
   @GET
   @Produces(MediaType.APPLICATION_JSON)
-<<<<<<< HEAD
   @Path("projects/{projectId}/reviewers")
-  public ProjectRoleReviewersResponse listReviewers(
-      @PathParam("projectId") String projectIdString,
-      @QueryParam("role") String role,
-      @QueryParam("activationType") String activationType,
-      @Context SecurityContext securityContext) throws AccessException {
-=======
-  @Path("projects/{projectId}/peers")
-  public @NotNull ProjectRolePeersResponse listPeers(
-    @PathParam("projectId") @Nullable String projectIdString,
-    @QueryParam("role") @Nullable String role,
-    @Context @NotNull SecurityContext securityContext
-  ) throws AccessException {
->>>>>>> 9575353c
+  public @NotNull ProjectRoleReviewersResponse listReviewers(
+      @PathParam("projectId") @Nullable String projectIdString,
+      @QueryParam("role") @Nullable String role,
+      @QueryParam("activationType") @Nullable String activationType,
+      @Context @NotNull SecurityContext securityContext) throws AccessException {
     Preconditions.checkNotNull(this.mpaCatalog, "iamPolicyCatalog");
 
     Preconditions.checkArgument(
@@ -361,18 +304,11 @@
   @Consumes(MediaType.APPLICATION_JSON)
   @Produces(MediaType.APPLICATION_JSON)
   @Path("projects/{projectId}/roles/self-activate")
-<<<<<<< HEAD
-  public ActivationStatusResponse selfApproveActivation(
-      @PathParam("projectId") String projectIdString,
-      SelfActivationRequestRecord request,
-      @Context SecurityContext securityContext) throws AccessDeniedException, AlreadyExistsException {
-=======
+
   public @NotNull ActivationStatusResponse selfApproveActivation(
-    @PathParam("projectId") @Nullable String projectIdString,
-    @NotNull SelfActivationRequest request,
-    @Context @NotNull SecurityContext securityContext
-  ) throws AccessDeniedException {
->>>>>>> 9575353c
+      @PathParam("projectId") @Nullable String projectIdString,
+      @NotNull SelfActivationRequestRecord request,
+      @Context @NotNull SecurityContext securityContext) throws AccessDeniedException, AlreadyExistsException {
     Preconditions.checkNotNull(this.mpaCatalog, "iamPolicyCatalog");
 
     Preconditions.checkArgument(
@@ -510,20 +446,12 @@
   @Consumes(MediaType.APPLICATION_JSON)
   @Produces(MediaType.APPLICATION_JSON)
   @Path("projects/{projectId}/roles/request")
-<<<<<<< HEAD
-  public ActivationStatusResponse requestActivation(
-      @PathParam("projectId") String projectIdString,
-      ActivationRequestRecord request,
-      @Context SecurityContext securityContext,
-      @Context UriInfo uriInfo) throws AccessDeniedException {
-=======
+
   public @NotNull ActivationStatusResponse requestActivation(
-    @PathParam("projectId") @Nullable String projectIdString,
-    @NotNull ActivationRequest request,
-    @Context @NotNull SecurityContext securityContext,
-    @Context @NotNull UriInfo uriInfo
-  ) throws AccessDeniedException {
->>>>>>> 9575353c
+      @PathParam("projectId") @Nullable String projectIdString,
+      @NotNull ActivationRequestRecord request,
+      @Context @NotNull SecurityContext securityContext,
+      @Context @NotNull UriInfo uriInfo) throws AccessDeniedException {
     Preconditions.checkNotNull(this.mpaCatalog, "iamPolicyCatalog");
     assert this.tokenSigner != null;
     assert this.notificationServices != null;
@@ -579,27 +507,15 @@
     ActivationRequest<ProjectRoleBinding> activationRequest;
 
     try {
-<<<<<<< HEAD
       activationRequest = this.projectRoleActivator.createActivationRequest(
           iapPrincipal.getId(),
-          request.reviewers.stream().map(email -> new UserId(email)).collect(Collectors.toSet()),
+          request.reviewers.stream().map(email -> new UserEmail(email)).collect(Collectors.toSet()),
           new RequesterPrivilege<>(new ProjectRoleBinding(roleBinding), roleBinding.role(),
               ActivationTypeFactory.createFromName(request.activationType), Status.INACTIVE),
           request.justification,
           Instant.now().truncatedTo(ChronoUnit.SECONDS),
           requestedRoleBindingDuration);
     } catch (AccessException | IOException e) {
-=======
-      activationRequest = this.projectRoleActivator.createMpaRequest(
-        iapPrincipal.getId(),
-        Set.of(new ProjectRoleBinding(roleBinding)),
-        request.peers.stream().map(email -> new UserEmail(email)).collect(Collectors.toSet()),
-        request.justification,
-        Instant.now().truncatedTo(ChronoUnit.SECONDS),
-        requestedRoleBindingDuration);
-    }
-    catch (AccessException | IOException e) {
->>>>>>> 9575353c
       this.logAdapter
           .newErrorEntry(
               LogEvents.API_ACTIVATE_ROLE,
@@ -651,9 +567,9 @@
       //
       for (var service : this.notificationServices) {
         var activationRequestUrl = createActivationRequestUrl(
-          uriInfo,
-          projectId,
-          activationToken.token());
+            uriInfo,
+            projectId,
+            activationToken.token());
         service.sendNotification(new RequestActivationNotification(
             projectId,
             activationRequest,
@@ -712,16 +628,10 @@
   @GET
   @Produces(MediaType.APPLICATION_JSON)
   @Path("activation-request")
-<<<<<<< HEAD
-  public ActivationStatusResponse getActivationRequest(
-      @QueryParam("activation") String obfuscatedActivationToken,
-      @Context SecurityContext securityContext) throws AccessException {
-=======
+
   public @NotNull ActivationStatusResponse getActivationRequest(
-    @QueryParam("activation") @Nullable String obfuscatedActivationToken,
-    @Context @NotNull SecurityContext securityContext
-  ) throws AccessException {
->>>>>>> 9575353c
+      @QueryParam("activation") @Nullable String obfuscatedActivationToken,
+      @Context @NotNull SecurityContext securityContext) throws AccessException {
     assert this.tokenSigner != null;
 
     Preconditions.checkArgument(
@@ -765,18 +675,11 @@
   @Consumes(MediaType.APPLICATION_JSON)
   @Produces(MediaType.APPLICATION_JSON)
   @Path("activation-request")
-<<<<<<< HEAD
-  public ActivationStatusResponse approveActivationRequest(
-      @QueryParam("activation") String obfuscatedActivationToken,
-      @Context SecurityContext securityContext,
-      @Context UriInfo uriInfo) throws AccessException {
-=======
+
   public @NotNull ActivationStatusResponse approveActivationRequest(
-    @QueryParam("activation") @Nullable String obfuscatedActivationToken,
-    @Context @NotNull SecurityContext securityContext,
-    @Context @NotNull UriInfo uriInfo
-  ) throws AccessException {
->>>>>>> 9575353c
+      @QueryParam("activation") @Nullable String obfuscatedActivationToken,
+      @Context @NotNull SecurityContext securityContext,
+      @Context @NotNull UriInfo uriInfo) throws AccessException {
     assert this.tokenSigner != null;
     assert this.mpaCatalog != null;
     assert this.notificationServices != null;
@@ -821,17 +724,10 @@
       var projectId = ProjectId.fromFullResourceName(roleBinding.fullResourceName());
       for (var service : this.notificationServices) {
         service.sendNotification(new ActivationApprovedNotification(
-<<<<<<< HEAD
-            ProjectId.fromFullResourceName(roleBinding.fullResourceName()),
+            projectId,
             activation,
             iapPrincipal.getId(),
-            createActivationRequestUrl(uriInfo, activationToken)));
-=======
-          projectId,
-          activation,
-          iapPrincipal.getId(),
-          createActivationRequestUrl(uriInfo, projectId, activationToken)));
->>>>>>> 9575353c
+            createActivationRequestUrl(uriInfo, projectId, activationToken)));
       }
 
       //
@@ -880,16 +776,9 @@
   // Logging helper methods.
   // -------------------------------------------------------------------------
 
-<<<<<<< HEAD
-  private static <T extends PrivilegeId> LogAdapter.LogEntry addLabels(
-      LogAdapter.LogEntry entry,
-      ActivationRequest<T> request) {
-=======
-  private static <T extends  EntitlementId> LogAdapter.@NotNull LogEntry addLabels(
-    LogAdapter.@NotNull LogEntry entry,
-    com.google.solutions.jitaccess.core.catalog.@NotNull ActivationRequest<T> request
-  ) {
->>>>>>> 9575353c
+  private static <T extends PrivilegeId> LogAdapter.@NotNull LogEntry addLabels(
+      LogAdapter.@NotNull LogEntry entry,
+      @NotNull ActivationRequest<T> request) {
     entry
         .addLabel("activation_id", request.id().toString())
         .addLabel("activation_start", request.startTime().atOffset(ZoneOffset.UTC).toString())
@@ -906,14 +795,8 @@
   }
 
   private static LogAdapter.LogEntry addLabels(
-<<<<<<< HEAD
-      LogAdapter.LogEntry entry,
-      RoleBinding roleBinding) {
-=======
-    LogAdapter.@NotNull LogEntry entry,
-    @NotNull RoleBinding roleBinding
-  ) {
->>>>>>> 9575353c
+      LogAdapter.@NotNull LogEntry entry,
+      @NotNull RoleBinding roleBinding) {
     return entry
         .addLabel("role", roleBinding.role())
         .addLabel("resource", roleBinding.fullResourceName())
@@ -921,40 +804,22 @@
   }
 
   private static LogAdapter.LogEntry addLabels(
-<<<<<<< HEAD
-      LogAdapter.LogEntry entry,
-      Collection<? extends PrivilegeId> entitlements) {
-=======
-    LogAdapter.@NotNull LogEntry entry,
-    @NotNull Collection<? extends EntitlementId> entitlements
-  ) {
->>>>>>> 9575353c
+      LogAdapter.@NotNull LogEntry entry,
+      @NotNull Collection<? extends PrivilegeId> privileges) {
     return entry.addLabel(
-        "entitlements",
-        entitlements.stream().map(s -> s.toString()).collect(Collectors.joining(", ")));
+        "privileges",
+        privileges.stream().map(s -> s.toString()).collect(Collectors.joining(", ")));
   }
 
   private static LogAdapter.LogEntry addLabels(
-<<<<<<< HEAD
-      LogAdapter.LogEntry entry,
-      Exception exception) {
-=======
-    LogAdapter.@NotNull LogEntry entry,
-    @NotNull Exception exception
-  ) {
->>>>>>> 9575353c
+      LogAdapter.@NotNull LogEntry entry,
+      @NotNull Exception exception) {
     return entry.addLabel("error", exception.getClass().getSimpleName());
   }
 
   private static LogAdapter.LogEntry addLabels(
-<<<<<<< HEAD
-      LogAdapter.LogEntry entry,
-      ProjectId project) {
-=======
-    LogAdapter.@NotNull LogEntry entry,
-    @NotNull ProjectId project
-  ) {
->>>>>>> 9575353c
+      LogAdapter.@NotNull LogEntry entry,
+      @NotNull ProjectId project) {
     return entry.addLabel("project", project.id());
   }
 
@@ -970,20 +835,11 @@
     public final int maxActivationTimeout; // in minutes.
 
     private PolicyResponse(
-<<<<<<< HEAD
-        String justificationHint,
-        UserId signedInUser,
+        @NotNull String justificationHint,
+        @NotNull UserEmail signedInUser,
         String applicationVersion,
         int maxActivationTimeoutInMinutes,
         int defaultActivationTimeoutInMinutes) {
-=======
-      @NotNull String justificationHint,
-      @NotNull UserEmail signedInUser,
-      String applicationVersion,
-      int maxActivationTimeoutInMinutes,
-      int defaultActivationTimeoutInMinutes
-    ) {
->>>>>>> 9575353c
       Preconditions.checkNotNull(justificationHint, "justificationHint");
       Preconditions.checkNotNull(signedInUser, "signedInUser");
       Preconditions.checkArgument(defaultActivationTimeoutInMinutes > 0, "defaultActivationTimeoutInMinutes");
@@ -1013,14 +869,8 @@
     public final @NotNull List<ProjectRole> roles;
 
     private ProjectRolesResponse(
-<<<<<<< HEAD
-        List<ProjectRole> roles,
+        @NotNull List<ProjectRole> roles,
         Set<String> warnings) {
-=======
-      @NotNull List<ProjectRole> roles,
-      Set<String> warnings
-    ) {
->>>>>>> 9575353c
       Preconditions.checkNotNull(roles, "roles");
 
       this.warnings = warnings;
@@ -1029,29 +879,16 @@
   }
 
   public static class ProjectRole {
-<<<<<<< HEAD
-    public final RoleBinding roleBinding;
+    public final @NotNull RoleBinding roleBinding;
     public final String activationType;
     public final RequesterPrivilege.Status status;
     public final Long /* optional */ validUntil;
 
     public ProjectRole(
-        RoleBinding roleBinding,
+        @NotNull RoleBinding roleBinding,
         ActivationType activationType,
         RequesterPrivilege.Status status,
         Long validUntil) {
-=======
-    public final @NotNull RoleBinding roleBinding;
-    public final ActivationType activationType;
-    public final Entitlement.Status status;
-    public final Long /* optional */ validUntil;
-
-    public ProjectRole(
-      @NotNull RoleBinding roleBinding,
-      ActivationType activationType,
-      Entitlement.Status status,
-      Long validUntil) {
->>>>>>> 9575353c
 
       Preconditions.checkNotNull(roleBinding, "roleBinding");
 
@@ -1062,21 +899,12 @@
     }
   }
 
-<<<<<<< HEAD
   public static class ProjectRoleReviewersResponse {
-    public final Set<UserId> reviewers;
-
-    private ProjectRoleReviewersResponse(Set<UserId> reviewers) {
+    public final @NotNull Set<UserEmail> reviewers;
+
+    private ProjectRoleReviewersResponse(@NotNull Set<UserEmail> reviewers) {
       Preconditions.checkNotNull(reviewers);
       this.reviewers = reviewers;
-=======
-  public static class ProjectRolePeersResponse {
-    public final @NotNull Set<UserEmail> peers;
-
-    private ProjectRolePeersResponse(@NotNull Set<UserEmail> peers) {
-      Preconditions.checkNotNull(peers);
-      this.peers = peers;
->>>>>>> 9575353c
     }
   }
 
@@ -1086,13 +914,8 @@
     public int activationTimeout; // in minutes.
   }
 
-<<<<<<< HEAD
   public static class ActivationRequestRecord {
-    public String role;
-=======
-  public static class ActivationRequest {
     public @Nullable String role;
->>>>>>> 9575353c
     public String justification;
     public List<String> reviewers;
     public int activationTimeout; // in minutes.
@@ -1108,9 +931,8 @@
     public final @NotNull List<ActivationStatus> items;
 
     private ActivationStatusResponse(
-<<<<<<< HEAD
         UserId caller,
-        List<ActivationRequest<ProjectRoleBinding>> requests,
+        @NotNull List<ActivationRequest<ProjectRoleBinding>> requests,
         RequesterPrivilege.Status status) {
       Preconditions.checkNotNull(requests);
 
@@ -1118,21 +940,6 @@
       this.isBeneficiary = requests.stream().findFirst().get().requestingUser().equals(caller);
       this.justification = requests.stream().findFirst().get().justification();
       this.items = requests.stream().map(request -> new ActivationStatusResponse.ActivationStatus(
-=======
-      UserEmail caller,
-      com.google.solutions.jitaccess.core.catalog.@NotNull ActivationRequest<ProjectRoleBinding> request,
-      Entitlement.Status status
-    ) {
-      Preconditions.checkNotNull(request);
-
-      this.beneficiary = request.requestingUser();
-      this.isBeneficiary = request.requestingUser().equals(caller);
-      this.justification = request.justification();
-      this.items = request
-        .entitlements()
-        .stream()
-        .map(ent -> new ActivationStatusResponse.ActivationStatus(
->>>>>>> 9575353c
           request.id(),
           request.requesterPrivilege().roleBinding(),
           status,
@@ -1146,31 +953,17 @@
     public static class ActivationStatus {
       public final String activationId;
       public final String projectId;
-<<<<<<< HEAD
-      public final RoleBinding roleBinding;
+      public final @NotNull RoleBinding roleBinding;
       public final RequesterPrivilege.Status status;
-=======
-      public final @NotNull RoleBinding roleBinding;
-      public final Entitlement.Status status;
->>>>>>> 9575353c
       public final long startTime;
       public final long endTime;
 
       private ActivationStatus(
-<<<<<<< HEAD
-          ActivationId activationId,
-          RoleBinding roleBinding,
+          @NotNull ActivationId activationId,
+          @NotNull RoleBinding roleBinding,
           RequesterPrivilege.Status status,
-          Instant startTime,
-          Instant endTime) {
-=======
-        @NotNull ActivationId activationId,
-        @NotNull RoleBinding roleBinding,
-        Entitlement.Status status,
-        @NotNull Instant startTime,
-        @NotNull Instant endTime
-      ) {
->>>>>>> 9575353c
+          @NotNull Instant startTime,
+          @NotNull Instant endTime) {
         assert endTime.isAfter(startTime);
 
         this.activationId = activationId.toString();
@@ -1191,23 +984,12 @@
    * Notification indicating that a multi-party approval request has been made
    * and is pending approval.
    */
-<<<<<<< HEAD
   public class RequestActivationNotification extends NotificationService.Notification {
     protected RequestActivationNotification(
-        ProjectId projectId,
-        ActivationRequest<ProjectRoleBinding> request,
+        @NotNull ProjectId projectId,
+        @NotNull ActivationRequest<ProjectRoleBinding> request,
         Instant requestExpiryTime,
-        URL activationRequestUrl) throws MalformedURLException {
-=======
-  public static class RequestActivationNotification extends NotificationService.Notification
-  {
-    protected RequestActivationNotification(
-      @NotNull ProjectId projectId,
-      @NotNull MpaActivationRequest<ProjectRoleBinding> request,
-      Instant requestExpiryTime,
-      @NotNull URL activationRequestUrl) throws MalformedURLException
-    {
->>>>>>> 9575353c
+        @NotNull URL activationRequestUrl) throws MalformedURLException {
       super(
           request.reviewers(),
           List.of(request.requestingUser()),
@@ -1242,18 +1024,10 @@
    */
   public static class ActivationApprovedNotification extends NotificationService.Notification {
     protected ActivationApprovedNotification(
-<<<<<<< HEAD
         ProjectId projectId,
-        Activation<ProjectRoleBinding> activation,
-        UserId approver,
+        @NotNull Activation<ProjectRoleBinding> activation,
+        @NotNull UserEmail approver,
         URL activationRequestUrl) throws MalformedURLException {
-=======
-      ProjectId projectId,
-      @NotNull Activation<ProjectRoleBinding> activation,
-      @NotNull UserEmail approver,
-      URL activationRequestUrl) throws MalformedURLException
-    {
->>>>>>> 9575353c
       super(
           List.of(activation.request().requestingUser()),
           activation.request().reviewers(), // Move reviewers to CC.
@@ -1294,14 +1068,8 @@
    */
   public static class ActivationSelfApprovedNotification extends NotificationService.Notification {
     protected ActivationSelfApprovedNotification(
-<<<<<<< HEAD
         ProjectId projectId,
-        Activation<ProjectRoleBinding> activation) {
-=======
-      ProjectId projectId,
-      @NotNull Activation<ProjectRoleBinding> activation)
-    {
->>>>>>> 9575353c
+        @NotNull Activation<ProjectRoleBinding> activation) {
       super(
           List.of(activation.request().requestingUser()),
           List.of(),
