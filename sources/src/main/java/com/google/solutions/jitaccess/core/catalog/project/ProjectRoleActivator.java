--- conflicted
+++ resolved
@@ -74,15 +74,9 @@
         .setMembers(List.of("user:" + user))
         .setRole(role)
         .setCondition(new com.google.api.services.cloudresourcemanager.v3.model.Expr()
-<<<<<<< HEAD
             .setTitle(PrivilegeFactory.ACTIVATION_CONDITION_TITLE)
             .setDescription(bindingDescription)
-            .setExpression(IamTemporaryAccessConditions.createExpression(startTime, duration)));
-=======
-          .setTitle(JitConstraints.ACTIVATION_CONDITION_TITLE)
-          .setDescription(bindingDescription)
-          .setExpression(new TemporaryIamCondition(startTime, duration).toString()));
->>>>>>> 59d9b179
+            .setExpression(new TemporaryIamCondition(startTime, duration).toString()));
 
     // TODO(later): Add bindings in a single request.
 
