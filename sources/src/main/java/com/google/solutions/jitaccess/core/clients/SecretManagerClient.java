//
// Copyright 2023 Google LLC
//
// Licensed to the Apache Software Foundation (ASF) under one
// or more contributor license agreements.  See the NOTICE file
// distributed with this work for additional information
// regarding copyright ownership.  The ASF licenses this file
// to you under the Apache License, Version 2.0 (the
// "License"); you may not use this file except in compliance
// with the License.  You may obtain a copy of the License at
//
//   http://www.apache.org/licenses/LICENSE-2.0
//
// Unless required by applicable law or agreed to in writing,
// software distributed under the License is distributed on an
// "AS IS" BASIS, WITHOUT WARRANTIES OR CONDITIONS OF ANY
// KIND, either express or implied.  See the License for the
// specific language governing permissions and limitations
// under the License.
//

package com.google.solutions.jitaccess.core.clients;

import com.google.api.client.googleapis.json.GoogleJsonResponseException;
import com.google.api.client.json.gson.GsonFactory;
import com.google.api.services.secretmanager.v1.SecretManager;
import com.google.auth.oauth2.GoogleCredentials;
import com.google.common.base.Preconditions;
import com.google.solutions.jitaccess.core.*;
import jakarta.inject.Singleton;
import org.jetbrains.annotations.NotNull;
import org.jetbrains.annotations.Nullable;

import java.io.IOException;
import java.security.GeneralSecurityException;

/**
 * Client for the Secrets Manager API.
 */
@Singleton
public class SecretManagerClient {
  private static final String SECRET_CHARSET = "UTF-8";
  public static final String OAUTH_SCOPE = "https://www.googleapis.com/auth/cloud-platform";

  private final @NotNull GoogleCredentials credentials;
  private final HttpTransport.@NotNull Options httpOptions;

  public SecretManagerClient(
<<<<<<< HEAD
      GoogleCredentials credentials,
      HttpTransport.Options httpOptions) {
=======
    @NotNull GoogleCredentials credentials,
    HttpTransport.@NotNull Options httpOptions
  ) {
>>>>>>> 9575353c
    Preconditions.checkNotNull(credentials, "credentials");
    Preconditions.checkNotNull(httpOptions, "httpOptions");

    this.credentials = credentials;
    this.httpOptions = httpOptions;
  }

  private @NotNull SecretManager createClient() throws IOException {
    try {
      return new SecretManager.Builder(
          HttpTransport.newTransport(),
          new GsonFactory(),
          HttpTransport.newAuthenticatingRequestInitializer(this.credentials, this.httpOptions))
          .setApplicationName(ApplicationVersion.USER_AGENT)
          .build();
    } catch (GeneralSecurityException e) {
      throw new IOException("Creating a SecretManager client failed", e);
    }
  }

  /**
   * Access a secret
   * 
   * @param secretPath resource path, in the format
   *                   projects/x/secrets/y/versions/z
   */
<<<<<<< HEAD
  public String accessSecret(
      String secretPath) throws AccessException, IOException {
=======
  public @Nullable String accessSecret(
    String secretPath
  ) throws AccessException, IOException {
>>>>>>> 9575353c
    try {
      var payload = createClient()
          .projects()
          .secrets()
          .versions()
          .access(secretPath)
          .execute()
          .getPayload();

      if (payload == null) {
        return null;
      }

      var payloadData = payload.decodeData();
      if (payloadData == null) {
        return null;
      } else {
        return new String(payloadData, SECRET_CHARSET);
      }
    } catch (GoogleJsonResponseException e) {
      switch (e.getStatusCode()) {
        case 401:
          throw new NotAuthenticatedException("Not authenticated", e);
        case 403:
          throw new AccessDeniedException(
              String.format("Access to secret '%s' was denied", secretPath), e);
        case 404:
          throw new ResourceNotFoundException(
              String.format("The secret '%s' does not exist", secretPath), e);
        default:
          throw (GoogleJsonResponseException) e.fillInStackTrace();
      }
    }
  }
}<|MERGE_RESOLUTION|>--- conflicted
+++ resolved
@@ -46,14 +46,8 @@
   private final HttpTransport.@NotNull Options httpOptions;
 
   public SecretManagerClient(
-<<<<<<< HEAD
-      GoogleCredentials credentials,
-      HttpTransport.Options httpOptions) {
-=======
-    @NotNull GoogleCredentials credentials,
-    HttpTransport.@NotNull Options httpOptions
-  ) {
->>>>>>> 9575353c
+      @NotNull GoogleCredentials credentials,
+      HttpTransport.@NotNull Options httpOptions) {
     Preconditions.checkNotNull(credentials, "credentials");
     Preconditions.checkNotNull(httpOptions, "httpOptions");
 
@@ -80,14 +74,8 @@
    * @param secretPath resource path, in the format
    *                   projects/x/secrets/y/versions/z
    */
-<<<<<<< HEAD
-  public String accessSecret(
+  public @Nullable String accessSecret(
       String secretPath) throws AccessException, IOException {
-=======
-  public @Nullable String accessSecret(
-    String secretPath
-  ) throws AccessException, IOException {
->>>>>>> 9575353c
     try {
       var payload = createClient()
           .projects()
