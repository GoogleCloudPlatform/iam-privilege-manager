--- conflicted
+++ resolved
@@ -43,14 +43,8 @@
   protected final HttpTransport.@NotNull Options httpOptions;
 
   public AssetInventoryClient(
-<<<<<<< HEAD
-      GoogleCredentials credentials,
-      HttpTransport.Options httpOptions) {
-=======
-    @NotNull GoogleCredentials credentials,
-    HttpTransport.@NotNull Options httpOptions
-  ) {
->>>>>>> 9575353c
+      @NotNull GoogleCredentials credentials,
+      @NotNull HttpTransport.Options httpOptions) {
     Preconditions.checkNotNull(credentials, "credentials");
     Preconditions.checkNotNull(httpOptions, "httpOptions");
 
@@ -75,14 +69,8 @@
    * Get effective set of IAM policies for a project.
    */
   public List<PolicyInfo> getEffectiveIamPolicies(
-<<<<<<< HEAD
       String scope,
-      ProjectId projectId) throws AccessException, IOException {
-=======
-    String scope,
-    @NotNull ProjectId projectId
-  ) throws AccessException, IOException {
->>>>>>> 9575353c
+      @NotNull ProjectId projectId) throws AccessException, IOException {
     Preconditions.checkNotNull(scope, "scope");
     Preconditions.checkNotNull(projectId, "projectId");
 
