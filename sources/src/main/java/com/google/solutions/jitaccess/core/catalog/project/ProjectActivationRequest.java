//
// Copyright 2023 Google LLC
//
// Licensed to the Apache Software Foundation (ASF) under one
// or more contributor license agreements.  See the NOTICE file
// distributed with this work for additional information
// regarding copyright ownership.  The ASF licenses this file
// to you under the Apache License, Version 2.0 (the
// "License"); you may not use this file except in compliance
// with the License.  You may obtain a copy of the License at
//
//   http://www.apache.org/licenses/LICENSE-2.0
//
// Unless required by applicable law or agreed to in writing,
// software distributed under the License is distributed on an
// "AS IS" BASIS, WITHOUT WARRANTIES OR CONDITIONS OF ANY
// KIND, either express or implied.  See the License for the
// specific language governing permissions and limitations
// under the License.
//

package com.google.solutions.jitaccess.core.catalog.project;

import com.google.solutions.jitaccess.core.ProjectId;
import com.google.solutions.jitaccess.core.catalog.ActivationRequest;
import org.jetbrains.annotations.NotNull;

class ProjectActivationRequest {
  private ProjectActivationRequest() {
  }

  /**
   * @return project ID from request.
   */
<<<<<<< HEAD
  static ProjectId projectId(ActivationRequest<ProjectRoleBinding> request) {
    var project = request.requesterPrivilege().roleBinding().fullResourceName();
=======
  static @NotNull ProjectId projectId(@NotNull ActivationRequest<ProjectRoleBinding> request) {
    var projects = request.entitlements().stream()
      .map(e -> e.roleBinding().fullResourceName())
      .collect(Collectors.toSet());

    if (projects.size() != 1) {
      throw new IllegalArgumentException("Entitlements must be part of the same project");
    }
>>>>>>> 9575353c

    return ProjectId.fromFullResourceName(project);
  }
}<|MERGE_RESOLUTION|>--- conflicted
+++ resolved
@@ -32,19 +32,8 @@
   /**
    * @return project ID from request.
    */
-<<<<<<< HEAD
-  static ProjectId projectId(ActivationRequest<ProjectRoleBinding> request) {
+  static @NotNull ProjectId projectId(@NotNull ActivationRequest<ProjectRoleBinding> request) {
     var project = request.requesterPrivilege().roleBinding().fullResourceName();
-=======
-  static @NotNull ProjectId projectId(@NotNull ActivationRequest<ProjectRoleBinding> request) {
-    var projects = request.entitlements().stream()
-      .map(e -> e.roleBinding().fullResourceName())
-      .collect(Collectors.toSet());
-
-    if (projects.size() != 1) {
-      throw new IllegalArgumentException("Entitlements must be part of the same project");
-    }
->>>>>>> 9575353c
 
     return ProjectId.fromFullResourceName(project);
   }
