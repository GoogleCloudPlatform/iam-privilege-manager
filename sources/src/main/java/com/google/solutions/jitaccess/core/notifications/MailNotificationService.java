//
// Copyright 2022 Google LLC
//
// Licensed to the Apache Software Foundation (ASF) under one
// or more contributor license agreements.  See the NOTICE file
// distributed with this work for additional information
// regarding copyright ownership.  The ASF licenses this file
// to you under the Apache License, Version 2.0 (the
// "License"); you may not use this file except in compliance
// with the License.  You may obtain a copy of the License at
//
//   http://www.apache.org/licenses/LICENSE-2.0
//
// Unless required by applicable law or agreed to in writing,
// software distributed under the License is distributed on an
// "AS IS" BASIS, WITHOUT WARRANTIES OR CONDITIONS OF ANY
// KIND, either express or implied.  See the License for the
// specific language governing permissions and limitations
// under the License.
//

package com.google.solutions.jitaccess.core.notifications;

import com.google.common.base.Preconditions;
import com.google.common.escape.Escaper;
import com.google.common.html.HtmlEscapers;
import com.google.solutions.jitaccess.core.MailAddressFormatter;
import com.google.solutions.jitaccess.core.UserId;
import com.google.solutions.jitaccess.core.clients.SmtpClient;
import org.jetbrains.annotations.NotNull;
import org.jetbrains.annotations.Nullable;

import java.io.IOException;
import java.time.Instant;
import java.time.OffsetDateTime;
import java.time.ZoneId;
import java.time.ZoneOffset;
import java.time.format.DateTimeFormatter;
import java.time.temporal.ChronoUnit;
import java.util.Collection;
import java.util.EnumSet;
import java.util.stream.Collectors;

/**
 * Concrete class that delivers notifications over SMTP.
 */
public class MailNotificationService extends NotificationService {
<<<<<<< HEAD
  private final Options options;
  private final SmtpClient smtpClient;
  private final MailAddressFormatter formatter;
=======
  private final @NotNull Options options;
  private final @NotNull SmtpClient smtpClient;
>>>>>>> 9575353c

  /**
   * Load a resource from a JAR resource.
   * 
   * @return null if not found.
   */
<<<<<<< HEAD
  public static String loadResource(String resourceName) throws NotificationException {
=======
  public static @Nullable String loadResource(String resourceName) throws NotificationException{
>>>>>>> 9575353c
    try (var stream = NotificationService.class
        .getClassLoader()
        .getResourceAsStream(resourceName)) {

      if (stream == null) {
        return null;
      }

      var content = stream.readAllBytes();
      if (content.length > 3 &&
          content[0] == (byte) 0xEF &&
          content[1] == (byte) 0xBB &&
          content[2] == (byte) 0xBF) {

        //
        // Strip UTF-8 BOM.
        //
        return new String(content, 3, content.length - 3);
      } else {
        return new String(content);
      }
    } catch (IOException e) {
      throw new NotificationException(
          String.format("Reading the template %s from the JAR file failed", resourceName), e);
    }
  }

  public MailNotificationService(
<<<<<<< HEAD
      SmtpClient smtpClient,
      Options options,
      MailAddressFormatter formatter) {
=======
    @NotNull SmtpClient smtpClient,
    @NotNull Options options
  ) {
>>>>>>> 9575353c
    Preconditions.checkNotNull(smtpClient);
    Preconditions.checkNotNull(options);
    Preconditions.checkNotNull(formatter);

    this.smtpClient = smtpClient;
    this.options = options;
    this.formatter = formatter;
  }

  // -------------------------------------------------------------------------
  // NotificationService implementation.
  // -------------------------------------------------------------------------

  @Override
  public boolean canSendNotifications() {
    return true;
  }

  @Override
  public void sendNotification(@NotNull Notification notification) throws NotificationException {
    Preconditions.checkNotNull(notification, "notification");

    var htmlTemplate = loadResource(
        String.format("notifications/%s.html", notification.getType()));
    if (htmlTemplate == null) {
      //
      // Unknown kind of notification, ignore.
      //
      return;
    }

    var formattedMessage = new MessageTemplate(
        htmlTemplate,
        this.options.timeZone,
        HtmlEscapers.htmlEscaper())
        .format(notification);

    try {
      this.smtpClient.sendMail(
          notification.getToRecipients().stream()
              .map((recipient) -> new UserId(recipient.id, formatter.format(recipient.email)))
              .collect(Collectors.toList()),
          notification.getCcRecipients().stream()
              .map((recipient) -> new UserId(recipient.id, formatter.format(recipient.email)))
              .collect(Collectors.toList()),
          notification.getSubject(),
          formattedMessage,
          notification.isReply()
              ? EnumSet.of(SmtpClient.Flags.REPLY)
              : EnumSet.of(SmtpClient.Flags.NONE));
    } catch (SmtpClient.MailException e) {
      throw new NotificationException("The notification could not be sent", e);
    }
  }

  // -------------------------------------------------------------------------
  // Inner classes.
  // -------------------------------------------------------------------------

  /**
   * Template for turning a notification object into some textual representation.
   */
  public static class MessageTemplate {
    private final @NotNull String template;
    private final @NotNull Escaper escaper;
    private final @NotNull ZoneId timezoneId;

    public MessageTemplate(
<<<<<<< HEAD
        String template,
        ZoneId timezoneId,
        Escaper escaper) {
=======
      @NotNull String template,
      @NotNull ZoneId timezoneId,
      @NotNull Escaper escaper
    ) {
>>>>>>> 9575353c
      Preconditions.checkNotNull(template, "template");
      Preconditions.checkNotNull(timezoneId, "timezoneId");
      Preconditions.checkNotNull(escaper, "escaper");

      this.template = template;
      this.timezoneId = timezoneId;
      this.escaper = escaper;
    }

    public String format(NotificationService.@NotNull Notification notification) {
      Preconditions.checkNotNull(notification, "notification");

      //
      // Replace all {{PROPERTY}} placeholders in the template.
      //

      var message = this.template;
      for (var property : notification.properties.entrySet()) {
        String propertyValue;
        if (property.getValue() instanceof Instant) {
          //
          // Apply time zone and convert to string.
          //
          propertyValue = OffsetDateTime
              .ofInstant((Instant) property.getValue(), this.timezoneId)
              .truncatedTo(ChronoUnit.SECONDS)
              .format(DateTimeFormatter.RFC_1123_DATE_TIME);
        } else if (property.getValue() instanceof Collection<?>) {
          propertyValue = ((Collection<?>) property.getValue()).stream()
              .map(i -> i.toString())
              .collect(Collectors.joining(", "));
        } else {
          //
          // Convert to a safe string.
          //
          propertyValue = escaper.escape(property.getValue().toString());
        }

        message = message.replace("{{" + property.getKey() + "}}", propertyValue);
      }

      return message;
    }
  }

  public static class Options {
    public static final ZoneId DEFAULT_TIMEZONE = ZoneOffset.UTC;

    private final @NotNull ZoneId timeZone;

    public Options(@NotNull ZoneId timeZone) {
      Preconditions.checkNotNull(timeZone);
      this.timeZone = timeZone;
    }
  }
}<|MERGE_RESOLUTION|>--- conflicted
+++ resolved
@@ -25,7 +25,7 @@
 import com.google.common.escape.Escaper;
 import com.google.common.html.HtmlEscapers;
 import com.google.solutions.jitaccess.core.MailAddressFormatter;
-import com.google.solutions.jitaccess.core.UserId;
+import com.google.solutions.jitaccess.core.UserEmail;
 import com.google.solutions.jitaccess.core.clients.SmtpClient;
 import org.jetbrains.annotations.NotNull;
 import org.jetbrains.annotations.Nullable;
@@ -45,25 +45,16 @@
  * Concrete class that delivers notifications over SMTP.
  */
 public class MailNotificationService extends NotificationService {
-<<<<<<< HEAD
-  private final Options options;
-  private final SmtpClient smtpClient;
-  private final MailAddressFormatter formatter;
-=======
   private final @NotNull Options options;
   private final @NotNull SmtpClient smtpClient;
->>>>>>> 9575353c
+  private final @NotNull MailAddressFormatter formatter;
 
   /**
    * Load a resource from a JAR resource.
    * 
    * @return null if not found.
    */
-<<<<<<< HEAD
-  public static String loadResource(String resourceName) throws NotificationException {
-=======
-  public static @Nullable String loadResource(String resourceName) throws NotificationException{
->>>>>>> 9575353c
+  public static @Nullable String loadResource(String resourceName) throws NotificationException {
     try (var stream = NotificationService.class
         .getClassLoader()
         .getResourceAsStream(resourceName)) {
@@ -92,15 +83,9 @@
   }
 
   public MailNotificationService(
-<<<<<<< HEAD
-      SmtpClient smtpClient,
-      Options options,
-      MailAddressFormatter formatter) {
-=======
-    @NotNull SmtpClient smtpClient,
-    @NotNull Options options
-  ) {
->>>>>>> 9575353c
+      @NotNull SmtpClient smtpClient,
+      @NotNull Options options,
+      @NotNull MailAddressFormatter formatter) {
     Preconditions.checkNotNull(smtpClient);
     Preconditions.checkNotNull(options);
     Preconditions.checkNotNull(formatter);
@@ -141,10 +126,10 @@
     try {
       this.smtpClient.sendMail(
           notification.getToRecipients().stream()
-              .map((recipient) -> new UserId(recipient.id, formatter.format(recipient.email)))
+              .map((recipient) -> new UserEmail(formatter.format(recipient.email)))
               .collect(Collectors.toList()),
           notification.getCcRecipients().stream()
-              .map((recipient) -> new UserId(recipient.id, formatter.format(recipient.email)))
+              .map((recipient) -> new UserEmail(formatter.format(recipient.email)))
               .collect(Collectors.toList()),
           notification.getSubject(),
           formattedMessage,
@@ -169,16 +154,9 @@
     private final @NotNull ZoneId timezoneId;
 
     public MessageTemplate(
-<<<<<<< HEAD
-        String template,
-        ZoneId timezoneId,
-        Escaper escaper) {
-=======
-      @NotNull String template,
-      @NotNull ZoneId timezoneId,
-      @NotNull Escaper escaper
-    ) {
->>>>>>> 9575353c
+        @NotNull String template,
+        @NotNull ZoneId timezoneId,
+        @NotNull Escaper escaper) {
       Preconditions.checkNotNull(template, "template");
       Preconditions.checkNotNull(timezoneId, "timezoneId");
       Preconditions.checkNotNull(escaper, "escaper");
