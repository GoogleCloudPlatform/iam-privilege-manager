//
// Copyright 2023 Google LLC
//
// Licensed to the Apache Software Foundation (ASF) under one
// or more contributor license agreements.  See the NOTICE file
// distributed with this work for additional information
// regarding copyright ownership.  The ASF licenses this file
// to you under the Apache License, Version 2.0 (the
// "License"); you may not use this file except in compliance
// with the License.  You may obtain a copy of the License at
//
//   http://www.apache.org/licenses/LICENSE-2.0
//
// Unless required by applicable law or agreed to in writing,
// software distributed under the License is distributed on an
// "AS IS" BASIS, WITHOUT WARRANTIES OR CONDITIONS OF ANY
// KIND, either express or implied.  See the License for the
// specific language governing permissions and limitations
// under the License.
//

package com.google.solutions.jitaccess.core.catalog;

import com.google.auth.oauth2.TokenVerifier;
import com.google.common.base.Preconditions;
import com.google.solutions.jitaccess.core.AccessException;
import com.google.solutions.jitaccess.core.UserEmail;
import com.google.solutions.jitaccess.core.clients.IamCredentialsClient;
import jakarta.inject.Singleton;
import org.jetbrains.annotations.NotNull;

import java.io.IOException;
import java.time.Duration;
import java.time.Instant;

/**
 * Signs JWTs using a service account's Google-managed service account key.
 */
@Singleton
public class TokenSigner {
  private final IamCredentialsClient iamCredentialsClient;
  private final Options options;
  private final TokenVerifier tokenVerifier;

  public TokenSigner(
<<<<<<< HEAD
      IamCredentialsClient iamCredentialsClient,
      Options options) {
=======
    IamCredentialsClient iamCredentialsClient,
    @NotNull Options options
  ) {
>>>>>>> 9575353c
    this.options = options;
    this.iamCredentialsClient = iamCredentialsClient;

    //
    // Create verifier to check signature and obligatory claims.
    //
    this.tokenVerifier = TokenVerifier
        .newBuilder()
        .setCertificatesLocation(IamCredentialsClient.getJwksUrl(options.serviceAccount))
        .setIssuer(options.serviceAccount.email)
        .setAudience(options.serviceAccount.email)
        .build();
  }

  /**
   * Create a signed JWT for a given payload.
   */
<<<<<<< HEAD
  public <T> TokenWithExpiry sign(
      JsonWebTokenConverter<T> converter,
      T payload) throws AccessException, IOException {
=======
  public <T> @NotNull TokenWithExpiry sign(
    @NotNull JsonWebTokenConverter<T> converter,
    T payload
  ) throws AccessException, IOException {
>>>>>>> 9575353c

    Preconditions.checkNotNull(converter, "converter");
    Preconditions.checkNotNull(payload, "payload");

    //
    // Add obligatory claims.
    //
    var issueTime = Instant.now();
    var expiryTime = issueTime.plus(this.options.tokenValidity);
    var jwtPayload = converter.convert(payload)
        .setAudience(this.options.serviceAccount.email)
        .setIssuer(this.options.serviceAccount.email)
        .setIssuedAtTimeSeconds(issueTime.getEpochSecond())
        .setExpirationTimeSeconds(expiryTime.getEpochSecond());

    return new TokenWithExpiry(
        this.iamCredentialsClient.signJwt(this.options.serviceAccount, jwtPayload),
        issueTime,
        expiryTime);
  }

  /**
   * Decode and verify a JWT.
   */
  public <T> T verify(
<<<<<<< HEAD
      JsonWebTokenConverter<T> converter,
      String token) throws TokenVerifier.VerificationException {
=======
    @NotNull JsonWebTokenConverter<T> converter,
    String token
  ) throws TokenVerifier.VerificationException {
>>>>>>> 9575353c

    Preconditions.checkNotNull(converter, "converter");
    Preconditions.checkNotNull(token, "token");

    //
    // Verify the token against the service account's JWKs. If that succeeds, we
    // know
    // that the token has been issued by us.
    //
    var decodedToken = this.tokenVerifier.verify(token);
    if (!decodedToken.getHeader().getAlgorithm().equals("RS256")) {
      //
      // Service account keys are RS256, anything else is fishy.
      //
      throw new TokenVerifier.VerificationException("The token uses the wrong algorithm");
    }

    return converter.convert(decodedToken.getPayload());
  }

  // -------------------------------------------------------------------------
  // Inner classes.
  // -------------------------------------------------------------------------

  public record TokenWithExpiry(
      String token,
      Instant issueTime,
      Instant expiryTime) {
    public TokenWithExpiry {
      Preconditions.checkNotNull(token, "token");
      Preconditions.checkArgument(expiryTime.isAfter(issueTime));
      Preconditions.checkArgument(expiryTime.isAfter(Instant.now()));
    }
  }

  public record Options(UserEmail serviceAccount, Duration tokenValidity) {
    public Options {
      Preconditions.checkNotNull(serviceAccount);
      Preconditions.checkArgument(!tokenValidity.isNegative());
    }
  }
}<|MERGE_RESOLUTION|>--- conflicted
+++ resolved
@@ -43,14 +43,8 @@
   private final TokenVerifier tokenVerifier;
 
   public TokenSigner(
-<<<<<<< HEAD
       IamCredentialsClient iamCredentialsClient,
-      Options options) {
-=======
-    IamCredentialsClient iamCredentialsClient,
-    @NotNull Options options
-  ) {
->>>>>>> 9575353c
+      @NotNull Options options) {
     this.options = options;
     this.iamCredentialsClient = iamCredentialsClient;
 
@@ -68,16 +62,9 @@
   /**
    * Create a signed JWT for a given payload.
    */
-<<<<<<< HEAD
-  public <T> TokenWithExpiry sign(
-      JsonWebTokenConverter<T> converter,
+  public <T> @NotNull TokenWithExpiry sign(
+      @NotNull JsonWebTokenConverter<T> converter,
       T payload) throws AccessException, IOException {
-=======
-  public <T> @NotNull TokenWithExpiry sign(
-    @NotNull JsonWebTokenConverter<T> converter,
-    T payload
-  ) throws AccessException, IOException {
->>>>>>> 9575353c
 
     Preconditions.checkNotNull(converter, "converter");
     Preconditions.checkNotNull(payload, "payload");
@@ -103,14 +90,8 @@
    * Decode and verify a JWT.
    */
   public <T> T verify(
-<<<<<<< HEAD
-      JsonWebTokenConverter<T> converter,
+      @NotNull JsonWebTokenConverter<T> converter,
       String token) throws TokenVerifier.VerificationException {
-=======
-    @NotNull JsonWebTokenConverter<T> converter,
-    String token
-  ) throws TokenVerifier.VerificationException {
->>>>>>> 9575353c
 
     Preconditions.checkNotNull(converter, "converter");
     Preconditions.checkNotNull(token, "token");
