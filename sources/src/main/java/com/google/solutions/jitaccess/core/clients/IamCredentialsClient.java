//
// Copyright 2022 Google LLC
//
// Licensed to the Apache Software Foundation (ASF) under one
// or more contributor license agreements.  See the NOTICE file
// distributed with this work for additional information
// regarding copyright ownership.  The ASF licenses this file
// to you under the Apache License, Version 2.0 (the
// "License"); you may not use this file except in compliance
// with the License.  You may obtain a copy of the License at
//
//   http://www.apache.org/licenses/LICENSE-2.0
//
// Unless required by applicable law or agreed to in writing,
// software distributed under the License is distributed on an
// "AS IS" BASIS, WITHOUT WARRANTIES OR CONDITIONS OF ANY
// KIND, either express or implied.  See the License for the
// specific language governing permissions and limitations
// under the License.
//

package com.google.solutions.jitaccess.core.clients;

import com.google.api.client.googleapis.json.GoogleJsonResponseException;
import com.google.api.client.json.gson.GsonFactory;
import com.google.api.client.json.webtoken.JsonWebToken;
import com.google.api.services.iamcredentials.v1.IAMCredentials;
import com.google.api.services.iamcredentials.v1.model.SignJwtRequest;
import com.google.auth.oauth2.GoogleCredentials;
import com.google.common.base.Preconditions;
import com.google.solutions.jitaccess.core.*;
import jakarta.inject.Singleton;
import org.jetbrains.annotations.NotNull;

import java.io.IOException;
import java.security.GeneralSecurityException;

/**
 * Adapter for IAM Credentials API
 */
@Singleton
public class IamCredentialsClient {
  public static final String OAUTH_SCOPE = "https://www.googleapis.com/auth/cloud-platform";

  private final @NotNull GoogleCredentials credentials;
  private final HttpTransport.@NotNull Options httpOptions;

<<<<<<< HEAD
  private IAMCredentials createClient() throws IOException {
=======
  private @NotNull IAMCredentials createClient() throws IOException
  {
>>>>>>> 9575353c
    try {
      return new IAMCredentials.Builder(
          HttpTransport.newTransport(),
          new GsonFactory(),
          HttpTransport.newAuthenticatingRequestInitializer(this.credentials, this.httpOptions))
          .setApplicationName(ApplicationVersion.USER_AGENT)
          .build();
    } catch (GeneralSecurityException e) {
      throw new IOException("Creating a IAMCredentials client failed", e);
    }
  }

  public IamCredentialsClient(
<<<<<<< HEAD
      GoogleCredentials credentials,
      HttpTransport.Options httpOptions) {
=======
    @NotNull GoogleCredentials credentials,
    HttpTransport.@NotNull Options httpOptions
  )  {
>>>>>>> 9575353c
    Preconditions.checkNotNull(credentials, "credentials");
    Preconditions.checkNotNull(httpOptions, "httpOptions");

    this.httpOptions = httpOptions;
    this.credentials = credentials;
  }

  /**
   * Sign a JWT using the Google-managed service account key.
   */
  public String signJwt(
<<<<<<< HEAD
      UserId serviceAccount,
      JsonWebToken.Payload payload) throws AccessException, IOException {
=======
    @NotNull UserEmail serviceAccount,
    JsonWebToken.@NotNull Payload payload
  ) throws AccessException, IOException {
>>>>>>> 9575353c
    Preconditions.checkNotNull(serviceAccount, "serviceAccount");
    Preconditions.checkNotNull(payload, "payload");

    try {
      if (payload.getFactory() == null) {
        payload.setFactory(new GsonFactory());
      }

      var payloadJson = payload.toString();
      assert (payloadJson.startsWith("{"));

      var request = new SignJwtRequest()
          .setPayload(payloadJson);

      return createClient()
          .projects()
          .serviceAccounts()
          .signJwt(
              String.format("projects/-/serviceAccounts/%s", serviceAccount.email),
              request)
          .execute()
          .getSignedJwt();
    } catch (GoogleJsonResponseException e) {
      switch (e.getStatusCode()) {
        case 401:
          throw new NotAuthenticatedException("Not authenticated", e);
        case 403:
          throw new AccessDeniedException(
              String.format("Denied access to service account '%s': %s", serviceAccount.email,
                  e.getMessage()),
              e);
        default:
          throw (GoogleJsonResponseException) e.fillInStackTrace();
      }
    }
  }

  /**
   * Get JWKS location for service account key set.
   */
  public static String getJwksUrl(@NotNull UserEmail serviceAccount) {
    return String.format("https://www.googleapis.com/service_accounts/v1/metadata/jwk/%s", serviceAccount.email);
  }
}<|MERGE_RESOLUTION|>--- conflicted
+++ resolved
@@ -45,12 +45,7 @@
   private final @NotNull GoogleCredentials credentials;
   private final HttpTransport.@NotNull Options httpOptions;
 
-<<<<<<< HEAD
-  private IAMCredentials createClient() throws IOException {
-=======
-  private @NotNull IAMCredentials createClient() throws IOException
-  {
->>>>>>> 9575353c
+  private @NotNull IAMCredentials createClient() throws IOException {
     try {
       return new IAMCredentials.Builder(
           HttpTransport.newTransport(),
@@ -64,14 +59,8 @@
   }
 
   public IamCredentialsClient(
-<<<<<<< HEAD
-      GoogleCredentials credentials,
-      HttpTransport.Options httpOptions) {
-=======
-    @NotNull GoogleCredentials credentials,
-    HttpTransport.@NotNull Options httpOptions
-  )  {
->>>>>>> 9575353c
+      @NotNull GoogleCredentials credentials,
+      HttpTransport.@NotNull Options httpOptions) {
     Preconditions.checkNotNull(credentials, "credentials");
     Preconditions.checkNotNull(httpOptions, "httpOptions");
 
@@ -83,14 +72,8 @@
    * Sign a JWT using the Google-managed service account key.
    */
   public String signJwt(
-<<<<<<< HEAD
-      UserId serviceAccount,
-      JsonWebToken.Payload payload) throws AccessException, IOException {
-=======
-    @NotNull UserEmail serviceAccount,
-    JsonWebToken.@NotNull Payload payload
-  ) throws AccessException, IOException {
->>>>>>> 9575353c
+      @NotNull UserEmail serviceAccount,
+      JsonWebToken.@NotNull Payload payload) throws AccessException, IOException {
     Preconditions.checkNotNull(serviceAccount, "serviceAccount");
     Preconditions.checkNotNull(payload, "payload");
 
