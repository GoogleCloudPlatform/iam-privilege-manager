//
// Copyright 2023 Google LLC
//
// Licensed to the Apache Software Foundation (ASF) under one
// or more contributor license agreements.  See the NOTICE file
// distributed with this work for additional information
// regarding copyright ownership.  The ASF licenses this file
// to you under the Apache License, Version 2.0 (the
// "License"); you may not use this file except in compliance
// with the License.  You may obtain a copy of the License at
//
//   http://www.apache.org/licenses/LICENSE-2.0
//
// Unless required by applicable law or agreed to in writing,
// software distributed under the License is distributed on an
// "AS IS" BASIS, WITHOUT WARRANTIES OR CONDITIONS OF ANY
// KIND, either express or implied.  See the License for the
// specific language governing permissions and limitations
// under the License.
//

package com.google.solutions.jitaccess.core.notifications;

import com.google.solutions.jitaccess.core.UserEmail;
import com.google.solutions.jitaccess.core.clients.PubSubClient;
import com.google.solutions.jitaccess.core.clients.PubSubTopic;
import org.junit.jupiter.api.Test;
import org.mockito.Mockito;

import java.time.Instant;
import java.util.Collection;
import java.util.List;

import static org.mockito.ArgumentMatchers.argThat;
import static org.mockito.ArgumentMatchers.eq;
import static org.mockito.Mockito.times;
import static org.mockito.Mockito.verify;

public class TestPubSubNotificationService {

  // -------------------------------------------------------------------------
  // sendNotification.
  // -------------------------------------------------------------------------

  private class SampleNotification extends NotificationService.Notification {

    protected SampleNotification(
<<<<<<< HEAD
        Collection<UserId> toRecipients,
        Collection<UserId> ccRecipients,
        String subject) {
=======
      Collection<UserEmail> toRecipients,
      Collection<UserEmail> ccRecipients,
      String subject) {
>>>>>>> 9575353c
      super(toRecipients, ccRecipients, subject);

      this.properties.put("string", "this is a string");
      this.properties.put("instant", Instant.ofEpochSecond(0));
      this.properties.put(
<<<<<<< HEAD
          "user_list",
          List.of(new UserId("alice@example.com"), new UserId("bob@example.com")));
=======
        "user_list",
        List.of(new UserEmail("alice@example.com"), new UserEmail("bob@example.com")));
>>>>>>> 9575353c
    }

    @Override
    public String getType() {
      return "SampleNotification";
    }
  }

  @Test
  public void sendNotificationPublishesToPubSub() throws Exception {
    var adapter = Mockito.mock(PubSubClient.class);
    var topic = new PubSubTopic("project-1", "topic-1");
    var service = new PubSubNotificationService(
        adapter,
        new PubSubNotificationService.Options(topic));

    service.sendNotification(
<<<<<<< HEAD
        new SampleNotification(
            List.of(new UserId("to@example.com")),
            List.of(new UserId("cc@example.com")),
            "subject"));
=======
      new SampleNotification(
        List.of(new UserEmail("to@example.com")),
        List.of(new UserEmail("cc@example.com")),
        "subject"));
>>>>>>> 9575353c

    var expectedMessage = "eyJ0eXBlIjoiU2FtcGxlTm90aWZpY2F0aW9uIiwiYXR0cmlidXRlcyI6eyJzdHJpbmciOiJ0aGlzIGlzIGEgc3Rya"
        +
        "W5nIiwidXNlcl9saXN0IjpbImFsaWNlQGV4YW1wbGUuY29tIiwiYm9iQGV4YW1wbGUuY29tIl0sImluc3RhbnQi" +
        "OiIxOTcwLTAxLTAxVDAwOjAwOjAwWiJ9fQ";

    verify(adapter, times(1)).publish(
        eq(topic),
        argThat(m -> m.getData().equals(expectedMessage)));
  }
}<|MERGE_RESOLUTION|>--- conflicted
+++ resolved
@@ -45,27 +45,16 @@
   private class SampleNotification extends NotificationService.Notification {
 
     protected SampleNotification(
-<<<<<<< HEAD
-        Collection<UserId> toRecipients,
-        Collection<UserId> ccRecipients,
+        Collection<UserEmail> toRecipients,
+        Collection<UserEmail> ccRecipients,
         String subject) {
-=======
-      Collection<UserEmail> toRecipients,
-      Collection<UserEmail> ccRecipients,
-      String subject) {
->>>>>>> 9575353c
       super(toRecipients, ccRecipients, subject);
 
       this.properties.put("string", "this is a string");
       this.properties.put("instant", Instant.ofEpochSecond(0));
       this.properties.put(
-<<<<<<< HEAD
           "user_list",
-          List.of(new UserId("alice@example.com"), new UserId("bob@example.com")));
-=======
-        "user_list",
-        List.of(new UserEmail("alice@example.com"), new UserEmail("bob@example.com")));
->>>>>>> 9575353c
+          List.of(new UserEmail("alice@example.com"), new UserEmail("bob@example.com")));
     }
 
     @Override
@@ -83,17 +72,10 @@
         new PubSubNotificationService.Options(topic));
 
     service.sendNotification(
-<<<<<<< HEAD
         new SampleNotification(
-            List.of(new UserId("to@example.com")),
-            List.of(new UserId("cc@example.com")),
+            List.of(new UserEmail("to@example.com")),
+            List.of(new UserEmail("cc@example.com")),
             "subject"));
-=======
-      new SampleNotification(
-        List.of(new UserEmail("to@example.com")),
-        List.of(new UserEmail("cc@example.com")),
-        "subject"));
->>>>>>> 9575353c
 
     var expectedMessage = "eyJ0eXBlIjoiU2FtcGxlTm90aWZpY2F0aW9uIiwiYXR0cmlidXRlcyI6eyJzdHJpbmciOiJ0aGlzIGlzIGEgc3Rya"
         +
