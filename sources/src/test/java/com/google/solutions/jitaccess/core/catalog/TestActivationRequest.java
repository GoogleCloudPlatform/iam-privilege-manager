//
// Copyright 2023 Google LLC
//
// Licensed to the Apache Software Foundation (ASF) under one
// or more contributor license agreements.  See the NOTICE file
// distributed with this work for additional information
// regarding copyright ownership.  The ASF licenses this file
// to you under the Apache License, Version 2.0 (the
// "License"); you may not use this file except in compliance
// with the License.  You may obtain a copy of the License at
//
//   http://www.apache.org/licenses/LICENSE-2.0
//
// Unless required by applicable law or agreed to in writing,
// software distributed under the License is distributed on an
// "AS IS" BASIS, WITHOUT WARRANTIES OR CONDITIONS OF ANY
// KIND, either express or implied.  See the License for the
// specific language governing permissions and limitations
// under the License.
//

package com.google.solutions.jitaccess.core.catalog;

import com.google.solutions.jitaccess.core.UserEmail;
import org.junit.jupiter.api.Test;

import java.time.Duration;
import java.time.Instant;
import java.util.List;

import static org.junit.jupiter.api.Assertions.assertEquals;

public class TestActivationRequest {
  private class SamplePrivilegeId extends PrivilegeId {
    private final String id;

    public SamplePrivilegeId(String id) {
      this.id = id;
    }

    @Override
    public String catalog() {
      return "sample";
    }

    @Override
    public String id() {
      return this.id;
    }
  }

  private class SampleActivationRequest extends ActivationRequest<SamplePrivilegeId> {
    public SampleActivationRequest(
<<<<<<< HEAD
        ActivationId id,
        UserId user,
        SamplePrivilegeId requesterPrivilege,
        ActivationType activationType,
        String justification,
        Instant startTime,
        Duration duration) {
      super(id, user, List.of(user), requesterPrivilege, activationType, justification, startTime, duration);
=======
      ActivationId id,
      UserEmail user,
      Set<SampleEntitlementId> entitlements,
      String justification,
      Instant startTime,
      Duration duration) {
      super(id, user, entitlements, justification, startTime, duration);
    }

    @Override
    public ActivationType type() {
      return ActivationType.JIT;
>>>>>>> 9575353c
    }
  }

  // -------------------------------------------------------------------------
  // toString.
  // -------------------------------------------------------------------------

  @Test
  public void toStringReturnsSummary() {
    var request = new SampleActivationRequest(
<<<<<<< HEAD
        new ActivationId("sample-1"),
        new UserId("user@example.com"),
        new SamplePrivilegeId("1"),
        new SelfApproval(),
        "some justification",
        Instant.ofEpochSecond(0),
        Duration.ofMinutes(5));
=======
      new ActivationId("sample-1"),
      new UserEmail("user@example.com"),
      Set.of(
        new SampleEntitlementId("1")),
      "some justification",
      Instant.ofEpochSecond(0),
      Duration.ofMinutes(5));
>>>>>>> 9575353c

    assertEquals(
        "[sample-1] requesterPrivilege=sample:1, startTime=1970-01-01T00:00:00Z, " +
            "duration=PT5M, justification=some justification",
        request.toString());
  }
}<|MERGE_RESOLUTION|>--- conflicted
+++ resolved
@@ -51,29 +51,14 @@
 
   private class SampleActivationRequest extends ActivationRequest<SamplePrivilegeId> {
     public SampleActivationRequest(
-<<<<<<< HEAD
         ActivationId id,
-        UserId user,
+        UserEmail user,
         SamplePrivilegeId requesterPrivilege,
         ActivationType activationType,
         String justification,
         Instant startTime,
         Duration duration) {
       super(id, user, List.of(user), requesterPrivilege, activationType, justification, startTime, duration);
-=======
-      ActivationId id,
-      UserEmail user,
-      Set<SampleEntitlementId> entitlements,
-      String justification,
-      Instant startTime,
-      Duration duration) {
-      super(id, user, entitlements, justification, startTime, duration);
-    }
-
-    @Override
-    public ActivationType type() {
-      return ActivationType.JIT;
->>>>>>> 9575353c
     }
   }
 
@@ -84,23 +69,13 @@
   @Test
   public void toStringReturnsSummary() {
     var request = new SampleActivationRequest(
-<<<<<<< HEAD
         new ActivationId("sample-1"),
-        new UserId("user@example.com"),
+        new UserEmail("user@example.com"),
         new SamplePrivilegeId("1"),
         new SelfApproval(),
         "some justification",
         Instant.ofEpochSecond(0),
         Duration.ofMinutes(5));
-=======
-      new ActivationId("sample-1"),
-      new UserEmail("user@example.com"),
-      Set.of(
-        new SampleEntitlementId("1")),
-      "some justification",
-      Instant.ofEpochSecond(0),
-      Duration.ofMinutes(5));
->>>>>>> 9575353c
 
     assertEquals(
         "[sample-1] requesterPrivilege=sample:1, startTime=1970-01-01T00:00:00Z, " +
